--- conflicted
+++ resolved
@@ -126,12 +126,8 @@
 
             if (!NuGetVersion.TryParse(version, out var parsedVer))
             {
-<<<<<<< HEAD
                 this.Logger.LogInformation("Version '{NuspecVersion}' from {NuspecLocation} could not be parsed as a NuGet version", version, stream.Location);
-=======
-                this.Logger.LogInfo($"Version '{version}' from {stream.Location} could not be parsed as a NuGet version");
                 singleFileComponentRecorder.RegisterPackageParseFailure(stream.Location);
->>>>>>> f3175ccd
 
                 return;
             }
@@ -145,12 +141,8 @@
         catch (Exception e)
         {
             // If something went wrong, just ignore the component
-<<<<<<< HEAD
             this.Logger.LogError(e, "Error parsing NuGet component from {NuspecLocation}", stream.Location);
-=======
-            this.Logger.LogFailedReadingFile(stream.Location, e);
             singleFileComponentRecorder.RegisterPackageParseFailure(stream.Location);
->>>>>>> f3175ccd
         }
     }
 
