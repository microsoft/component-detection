--- conflicted
+++ resolved
@@ -85,21 +85,18 @@
 
             var blocks = new List<YarnBlock>
             {
-<<<<<<< HEAD
                 this.CreateBlock("a@^1.0.0", "1.0.0", "https://a", new List<YarnBlock> {
                     this.CreateDependencyBlock(new Dictionary<string, string> { { "xyz", "2" } }), }),
                 this.CreateBlock("b@2.4.6", "2.4.6", "https://b", new List<YarnBlock> {
                     this.CreateDependencyBlock(new Dictionary<string, string> { { "xyz", "2.4" }, { "a", "^1.0.0" } }), }),
-=======
                 this.CreateBlock("a@^1.0.0", "1.0.0", "https://a", new List<YarnBlock>
                 {
-                    this.CreateDependencyBlock(new Dictionary<string, string> { { "xyz", "2" } })
+                    this.CreateDependencyBlock(new Dictionary<string, string> { { "xyz", "2" } }),
                 }),
                 this.CreateBlock("b@2.4.6", "2.4.6", "https://b", new List<YarnBlock>
                 {
-                    this.CreateDependencyBlock(new Dictionary<string, string> { { "xyz", "2.4" }, { "a", "^1.0.0" } })
-                }),
->>>>>>> e1951401
+                    this.CreateDependencyBlock(new Dictionary<string, string> { { "xyz", "2.4" }, { "a", "^1.0.0" } }),
+                }),
                 this.CreateBlock("xyz@2, xyz@2.4", "2.4.3", "https://xyz", Enumerable.Empty<YarnBlock>()),
             };
 
@@ -129,21 +126,18 @@
 
             var blocks = new List<YarnBlock>
             {
-<<<<<<< HEAD
                 this.CreateBlock("a", "1.0.0", "https://a", new List<YarnBlock> {
                     this.CreateDependencyBlock(new Dictionary<string, string> { { "xyz", "2" } }), }),
                 this.CreateBlock("b", "2.4.6", "https://b", new List<YarnBlock> {
                     this.CreateDependencyBlock(new Dictionary<string, string> { { "xyz", "2.4" }, { "a", "^1.0.0" } }), }),
-=======
                 this.CreateBlock("a", "1.0.0", "https://a", new List<YarnBlock>
                 {
-                    this.CreateDependencyBlock(new Dictionary<string, string> { { "xyz", "2" } })
+                    this.CreateDependencyBlock(new Dictionary<string, string> { { "xyz", "2" } }),
                 }),
                 this.CreateBlock("b", "2.4.6", "https://b", new List<YarnBlock>
                 {
-                    this.CreateDependencyBlock(new Dictionary<string, string> { { "xyz", "2.4" }, { "a", "^1.0.0" } })
-                }),
->>>>>>> e1951401
+                    this.CreateDependencyBlock(new Dictionary<string, string> { { "xyz", "2.4" }, { "a", "^1.0.0" } }),
+                }),
             };
 
             var blockFile = new Mock<IYarnBlockFile>();
