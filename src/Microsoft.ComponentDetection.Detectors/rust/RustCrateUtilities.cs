using System;
using System.Collections.Generic;
using System.IO;
using System.Linq;
using System.Text.RegularExpressions;
using DotNet.Globbing;
using Microsoft.ComponentDetection.Common.Telemetry.Records;
using Microsoft.ComponentDetection.Contracts;
using Microsoft.ComponentDetection.Contracts.TypedComponent;
using Microsoft.ComponentDetection.Detectors.Rust.Contracts;
using Nett;
using Semver;

namespace Microsoft.ComponentDetection.Detectors.Rust
{
    public class RustCrateUtilities
    {
        private static readonly Regex DependencyFormatRegex = new Regex(
        ////  PkgName Version    Source
            @"([^ ]+) ([^ ]+) \(([^()]*)\)",
            RegexOptions.Compiled);

        public const string CargoTomlSearchPattern = "Cargo.toml";
        public const string CargoLockSearchPattern = "Cargo.lock";

        public static string[] NonDevDependencyKeys => new string[] { "dependencies", "build-dependencies" };

        public static string[] DevDependencyKeys => new string[] { "dev-dependencies" };

        private const string WorkspaceKey = "workspace";

        private const string WorkspaceMemberKey = "members";

        private const string WorkspaceExcludeKey = "exclude";

        /// <summary>
        /// Given the project root Cargo.toml file, extract any workspaces specified and any root dependencies.
        /// </summary>
        /// <param name="cargoTomlComponentStream">A stream representing the root cargo.toml file.</param>
        /// <param name="singleFileComponentRecorder">The component recorder which will have workspace toml files added as related.</param>
        /// <returns>
        /// A CargoDependencyData containing populated lists of CargoWorkspaces that will be included from search, CargoWorkspaceExclusions that will be excluded from search,
        /// a list of non-development dependencies, and a list of development dependencies.
        /// </returns>
        public static CargoDependencyData ExtractRootDependencyAndWorkspaceSpecifications(IEnumerable<IComponentStream> cargoTomlComponentStream, ISingleFileComponentRecorder singleFileComponentRecorder)
        {
            CargoDependencyData cargoDependencyData = new CargoDependencyData();

            // The file handle is disposed if you call .First() on cargoTomlComponentStream
            // Since multiple Cargo.toml files for 1 Cargo.lock file obviously doesn't make sense
            // We break at the end of this loop
            foreach (var cargoTomlFile in cargoTomlComponentStream)
            {
                var cargoToml = StreamTomlSerializer.Deserialize(cargoTomlFile.Stream, TomlSettings.Create());

                singleFileComponentRecorder.AddAdditionalRelatedFile(cargoTomlFile.Location);

                // Extract the workspaces present, if any
                if (cargoToml.ContainsKey(RustCrateUtilities.WorkspaceKey))
                {
                    TomlTable workspaces = cargoToml.Get<TomlTable>(RustCrateUtilities.WorkspaceKey);

                    TomlObject workspaceMembers = workspaces.ContainsKey(RustCrateUtilities.WorkspaceMemberKey) ? workspaces[RustCrateUtilities.WorkspaceMemberKey] : null;
                    TomlObject workspaceExclusions = workspaces.ContainsKey(RustCrateUtilities.WorkspaceExcludeKey) ? workspaces[RustCrateUtilities.WorkspaceExcludeKey] : null;

                    if (workspaceMembers != null)
                    {
                        if (workspaceMembers.TomlType != TomlObjectType.Array)
                        {
                            throw new InvalidRustTomlFileException($"In accompanying Cargo.toml file expected {RustCrateUtilities.WorkspaceMemberKey} within {RustCrateUtilities.WorkspaceKey} to be of type Array, but found {workspaceMembers.TomlType}");
                        }

                        // TomlObject arrays do not natively implement a HashSet get, so add from a list
                        cargoDependencyData.CargoWorkspaces.UnionWith(workspaceMembers.Get<List<string>>());
                    }

                    if (workspaceExclusions != null)
                    {
                        if (workspaceExclusions.TomlType != TomlObjectType.Array)
                        {
                            throw new InvalidRustTomlFileException($"In accompanying Cargo.toml file expected {RustCrateUtilities.WorkspaceExcludeKey} within {RustCrateUtilities.WorkspaceKey} to be of type Array, but found {workspaceExclusions.TomlType}");
                        }

                        cargoDependencyData.CargoWorkspaceExclusions.UnionWith(workspaceExclusions.Get<List<string>>());
                    }
                }

                RustCrateUtilities.GenerateDependencies(cargoToml, cargoDependencyData.NonDevDependencies, cargoDependencyData.DevDependencies);

                break;
            }

            return cargoDependencyData;
        }

        /// <summary>
        /// Given a set of Cargo.toml files, extract development and non-development dependency lists for each.
        /// </summary>
        /// <param name="cargoTomlComponentStreams">A list of streams representing cargo workspaces.</param>
        /// <param name="singleFileComponentRecorder">The component recorder which will have workspace toml files added as related.</param>
        /// <param name="nonDevDependencySpecifications">Current list of non-development dependencies.</param>
        /// <param name="devDependencySpecifications">Current list of development dependencies.</param>
        public static void ExtractDependencySpecifications(IEnumerable<IComponentStream> cargoTomlComponentStreams, ISingleFileComponentRecorder singleFileComponentRecorder, IList<DependencySpecification> nonDevDependencySpecifications, IList<DependencySpecification> devDependencySpecifications)
        {
            // The file handles within cargoTomlComponentStreams will be disposed after enumeration
            // This method is only used in non root toml extraction, so the whole list should be iterated
            foreach (var cargoTomlFile in cargoTomlComponentStreams)
            {
                var cargoToml = StreamTomlSerializer.Deserialize(cargoTomlFile.Stream, TomlSettings.Create());

                singleFileComponentRecorder.AddAdditionalRelatedFile(cargoTomlFile.Location);

                RustCrateUtilities.GenerateDependencies(cargoToml, nonDevDependencySpecifications, devDependencySpecifications);
            }
        }

        /// <summary>
        /// Extract development and non-development dependency lists from a given TomlTable.
        /// </summary>
        /// <param name="cargoToml">The TomlTable representing a whole cargo.toml file.</param>
        /// <param name="nonDevDependencySpecifications">Current list of non-development dependencies.</param>
        /// <param name="devDependencySpecifications">Current list of development dependencies.</param>
        private static void GenerateDependencies(TomlTable cargoToml, IList<DependencySpecification> nonDevDependencySpecifications, IList<DependencySpecification> devDependencySpecifications)
        {
            var dependencySpecification = RustCrateUtilities.GenerateDependencySpecifications(cargoToml, RustCrateUtilities.NonDevDependencyKeys);
            var devDependencySpecification = RustCrateUtilities.GenerateDependencySpecifications(cargoToml, RustCrateUtilities.DevDependencyKeys);

            // If null, this indicates the toml is an internal file that should not be tracked as a component.
            if (dependencySpecification != null)
            {
                nonDevDependencySpecifications.Add(dependencySpecification);
            }

            if (devDependencySpecification != null)
            {
                devDependencySpecifications.Add(devDependencySpecification);
            }
        }

        /// <summary>
        /// Generate a predicate which will be used to exclude directories which should not contain cargo.toml files.
        /// </summary>
        /// <param name="rootLockFileInfo">The FileInfo for the cargo.lock file found in the root directory.</param>
        /// <param name="definedWorkspaces">A list of relative folder paths to include in search.</param>
        /// <param name="definedExclusions">A list of relative folder paths to exclude from search.</param>
        /// <returns></returns>
        public static ExcludeDirectoryPredicate BuildExcludeDirectoryPredicateFromWorkspaces(FileInfo rootLockFileInfo, HashSet<string> definedWorkspaces, HashSet<string> definedExclusions)
        {
            Dictionary<string, Glob> workspaceGlobs = BuildGlobMatchingFromWorkspaces(rootLockFileInfo, definedWorkspaces);

            // Since the paths come in as relative, make them fully qualified
            HashSet<string> fullyQualifiedExclusions = definedExclusions.Select(x => Path.Combine(rootLockFileInfo.DirectoryName, x)).ToHashSet();

            // The predicate will be evaluated with the current directory name to search and the full path of its parent. Return true when it should be excluded from search.
            return (ReadOnlySpan<char> nameOfDirectoryToConsider, ReadOnlySpan<char> pathOfParentOfDirectoryToConsider) =>
            {
                string currentPath = Path.Combine(pathOfParentOfDirectoryToConsider.ToString(), nameOfDirectoryToConsider.ToString());

                return !workspaceGlobs.Values.Any(x => x.IsMatch(currentPath)) || fullyQualifiedExclusions.Contains(currentPath);
            };
        }

        /// <summary>
        /// Generates a list of Glob compatible Cargo workspace directories which will be searched. See https://docs.rs/glob/0.3.0/glob/struct.Pattern.html for glob patterns.
        /// </summary>
        /// <param name="rootLockFileInfo">The FileInfo for the cargo.lock file found in the root directory.</param>
        /// <param name="definedWorkspaces">A list of relative folder paths to include in search.</param>
        /// <returns></returns>
        private static Dictionary<string, Glob> BuildGlobMatchingFromWorkspaces(FileInfo rootLockFileInfo, HashSet<string> definedWorkspaces)
        {
            Dictionary<string, Glob> directoryGlobs = new Dictionary<string, Glob>
            {
                { rootLockFileInfo.DirectoryName, Glob.Parse(rootLockFileInfo.DirectoryName) },
            };

            // For the given workspaces, add their paths to search list
            foreach (string workspace in definedWorkspaces)
            {
                string currentPath = rootLockFileInfo.DirectoryName;
                string[] directoryPathParts = workspace.Split('/');

                // When multiple levels of subdirectory are present, each directory parent must be added or the directory will not be reached
                // For example, ROOT/test-space/first-test/src/Cargo.toml requires the following directories be matched:
                // ROOT/test-space, ROOT/test-space/first-test, ROOT/test-space/first-test, ROOT/test-space/first-test/src
                // Each directory is matched explicitly instead of performing a StartsWith due to the potential of Glob character matching
                foreach (string pathPart in directoryPathParts)
                {
                    currentPath = Path.Combine(currentPath, pathPart);
                    directoryGlobs[currentPath] = Glob.Parse(currentPath);
                }
            }

            return directoryGlobs;
        }

        public static void BuildGraph(HashSet<CargoPackage> cargoPackages, IList<DependencySpecification> nonDevDependencies, IList<DependencySpecification> devDependencies, ISingleFileComponentRecorder singleFileComponentRecorder)
        {
            // Get all root components that are not dev dependencies
            // This is a bug:
            // Say Cargo.toml defined async ^1.0 as a dependency
            // Say Cargo.lock has async 1.0.0 and async 1.0.2
            // Both will be marked as root and there's no way to tell which one is "real"
            IList<CargoPackage> nonDevRoots = cargoPackages
                                                .Where(detectedComponent => IsCargoPackageInDependencySpecifications(detectedComponent, nonDevDependencies))
                                                .ToList();

            // Get all roots that are dev deps
            IList<CargoPackage> devRoots = cargoPackages
                                                .Where(detectedComponent => IsCargoPackageInDependencySpecifications(detectedComponent, devDependencies))
                                                .ToList();

            var packagesDict = cargoPackages.ToDictionary(cargoPackage => new CargoComponent(cargoPackage.name, cargoPackage.version).Id);

            FollowRoots(packagesDict, devRoots, singleFileComponentRecorder, true);
            FollowRoots(packagesDict, nonDevRoots, singleFileComponentRecorder, false);
        }

        private static void FollowRoots(Dictionary<string, CargoPackage> packagesDict, IList<CargoPackage> roots, ISingleFileComponentRecorder singleFileComponentRecorder, bool isDevDependencies)
        {
            var componentQueue = new Queue<(string, CargoPackage)>();
            roots.ToList().ForEach(devRootDetectedComponent => componentQueue.Enqueue((null, devRootDetectedComponent)));

            var visited = new HashSet<string>();

            // All of these components will be dev deps
            while (componentQueue.Count > 0)
            {
                var (parentId, currentPackage) = componentQueue.Dequeue();
                var currentComponent = CargoPackageToCargoComponent(currentPackage);

                if (visited.Contains(currentComponent.Id))
                {
                    continue;
                }

                if (string.IsNullOrEmpty(parentId)) // This is a root component
                {
                    AddOrUpdateDetectedComponent(singleFileComponentRecorder, currentComponent, isDevDependencies, isExplicitReferencedDependency: true);
                }
                else
                {
                    AddOrUpdateDetectedComponent(singleFileComponentRecorder, currentComponent, isDevDependencies, parentComponentId: parentId);
                }

                visited.Add(currentComponent.Id);

                if (currentPackage.dependencies != null && currentPackage.dependencies.Any())
                {
                    foreach (var dependency in currentPackage.dependencies)
                    {
                        var regexMatch = DependencyFormatRegex.Match(dependency);
                        if (regexMatch.Success)
                        {
                            if (SemVersion.TryParse(regexMatch.Groups[2].Value, out SemVersion sv))
                            {
                                var name = regexMatch.Groups[1].Value;
                                var version = sv.ToString();
                                var source = regexMatch.Groups[3].Value;

                                packagesDict.TryGetValue(new CargoComponent(name, version).Id, out var dependencyPackage);

                                componentQueue.Enqueue((currentComponent.Id, dependencyPackage));
                            }
                            else
                            {
                                throw new FormatException($"Could not parse {regexMatch.Groups[2].Value} into a valid Semver");
                            }
                        }
                        else
                        {
                            throw new FormatException("Could not parse: " + dependency);
                        }
                    }
                }
            }
        }

        private static DetectedComponent AddOrUpdateDetectedComponent(
            ISingleFileComponentRecorder singleFileComponentRecorder,
            TypedComponent component,
            bool isDevDependency,
            string parentComponentId = null,
            bool isExplicitReferencedDependency = false)
        {
            var newComponent = new DetectedComponent(component);
            singleFileComponentRecorder.RegisterUsage(newComponent, isExplicitReferencedDependency, parentComponentId: parentComponentId, isDevelopmentDependency: isDevDependency);
            var recordedComponent = singleFileComponentRecorder.GetComponent(newComponent.Component.Id);
            recordedComponent.DevelopmentDependency &= isDevDependency;

            return recordedComponent;
        }

        public static DependencySpecification GenerateDependencySpecifications(TomlTable cargoToml, IEnumerable<string> tomlDependencyKeys)
        {
            var dependencySpecifications = new DependencySpecification();
            var dependencyLocations = GetDependencies(cargoToml, tomlDependencyKeys);
            foreach (var dependencies in dependencyLocations)
            {
                foreach (var dependency in dependencies.Keys)
                {
                    string versionSpecifier;
                    if (dependencies[dependency].TomlType == TomlObjectType.String)
                    {
<<<<<<< HEAD
                        versionSpecifier = dependencies.Get<string>(dependency);
                    }
                    else if (dependencies.Get<TomlTable>(dependency).ContainsKey("version") && dependencies.Get<TomlTable>(dependency).Get<string>("version") != "0.0.0")
                    {
                        // We have a valid version that doesn't indicate 'internal' like 0.0.0 does.
                        versionSpecifier = dependencies.Get<TomlTable>(dependency).Get<string>("version");
                    }
                    else if (dependencies.Get<TomlTable>(dependency).ContainsKey("path"))
                    {
                        // If this is a workspace dependency specification that specifies a component by path reference, skip adding it directly here.
                        // Example: kubos-app = { path = "../../apis/app-api/rust" }
                        continue;
                    }
                    else
                    {
                        return null;
=======
                        string versionSpecifier;
                        if (dependencies[dependency].TomlType == TomlObjectType.String)
                        {
                            versionSpecifier = dependencies.Get<string>(dependency);
                        }
                        else if (dependencies.Get<TomlTable>(dependency).ContainsKey("version") && dependencies.Get<TomlTable>(dependency).Get<string>("version") != "0.0.0")
                        {
                            // We have a valid version that doesn't indicate 'internal' like 0.0.0 does.
                            versionSpecifier = dependencies.Get<TomlTable>(dependency).Get<string>("version");
                        }
                        else if (dependencies.Get<TomlTable>(dependency).ContainsKey("path"))
                        {
                            // If this is a workspace dependency specification that specifies a component by path reference, skip adding it directly here.
                            // Example: kubos-app = { path = "../../apis/app-api/rust" }
                            continue;
                        }
                        else
                        {
                            return null;
                        }

                        // If the dependency is renamed, use the actual name of the package:
                        // https://doc.rust-lang.org/cargo/reference/specifying-dependencies.html#renaming-dependencies-in-cargotoml
                        string dependencyName;
                        if (dependencies[dependency].TomlType == TomlObjectType.Table &&
                        dependencies.Get<TomlTable>(dependency).ContainsKey("package"))
                        {
                            dependencyName = dependencies.Get<TomlTable>(dependency).Get<string>("package");
                        }
                        else
                        {
                            dependencyName = dependency;
                        }

                        dependencySpecifications.Add(dependencyName, versionSpecifier);
>>>>>>> c9bbe672
                    }

                    dependencySpecifications.Add(dependency, versionSpecifier);
                }
            }

            return dependencySpecifications;
        }

        public static IEnumerable<CargoPackage> ConvertCargoLockV2PackagesToV1(CargoLock cargoLock)
        {
            var packageMap = new Dictionary<string, List<CargoPackage>>();
            cargoLock.package.ToList().ForEach(package =>
            {
                if (!packageMap.TryGetValue(package.name, out var packageList))
                {
                    packageMap[package.name] = new List<CargoPackage>() { package };
                }
                else
                {
                    packageList.Add(package);
                }
            });

            return cargoLock.package.Select(package =>
            {
                if (package.dependencies == null)
                {
                    return package;
                }

                try
                {
                    // We're just formatting the v2 dependencies in the v1 way
                    package.dependencies = package.dependencies
                    .Select(dep =>
                    {
                        // parts[0] => name
                        // parts[1] => version
                        var parts = dep.Split(' ');

                        // Using v1 format, nothing to change
                        if (string.IsNullOrEmpty(dep) || parts.Length == 3)
                        {
                            return dep;
                        }

                        // Below 2 cases use v2 format
                        else if (parts.Length == 1)
                        {
                            // There should only be 1 package in packageMap with this name since we don't specify a version
                            // We want this to throw if we find more than 1 package because it means there is ambiguity about which package is being used
                            var mappedPackage = packageMap[parts[0]].Single();

                            return MakeDependencyStringFromPackage(mappedPackage);
                        }
                        else if (parts.Length == 2)
                        {
                            // Search for the package name + version
                            // Throws if more than 1 for same reason as above
                            var mappedPackage = packageMap[parts[0]].Where(subPkg => subPkg.version == parts[1]).Single();

                            return MakeDependencyStringFromPackage(mappedPackage);
                        }

                        throw new FormatException($"Did not expect the dependency string {dep} to have more than 3 parts");
                    }).ToArray();
                }
                catch
                {
                    using var record = new RustCrateV2DetectorTelemetryRecord();

                    record.PackageInfo = $"{package.name}, {package.version}, {package.source}";
                    record.Dependencies = string.Join(',', package.dependencies);
                }

                return package;
            });
        }

        public static string MakeDependencyStringFromPackage(CargoPackage package)
        {
            return $"{package.name} {package.version} ({package.source})";
        }

        private static CargoPackage DependencyStringToCargoPackage(string depString)
        {
            var regexMatch = DependencyFormatRegex.Match(depString);
            if (regexMatch.Success)
            {
                if (SemVersion.TryParse(regexMatch.Groups[2].Value, out SemVersion sv))
                {
                    var dependencyPackage = new CargoPackage
                    {
                        name = regexMatch.Groups[1].Value,
                        version = sv.ToString(),
                        source = regexMatch.Groups[3].Value,
                    };
                    return dependencyPackage;
                }

                throw new FormatException($"Could not parse {regexMatch.Groups[2].Value} into a valid Semver");
            }

            throw new FormatException("Could not parse: " + depString);
        }

        private static bool IsCargoPackageInDependencySpecifications(CargoPackage cargoPackage, IList<DependencySpecification> dependencySpecifications)
        {
            return dependencySpecifications
                        .Where(dependencySpecification => dependencySpecification.MatchesPackage(cargoPackage))
                        .Any();
        }

        private static TypedComponent CargoPackageToCargoComponent(CargoPackage cargoPackage)
        {
            return new CargoComponent(cargoPackage.name, cargoPackage.version);
        }

        private static IEnumerable<TomlTable> GetDependencies(TomlTable cargoToml, IEnumerable<string> tomlDependencyKeys)
        {
            const string targetKey = "target";
            var dependencies = new List<TomlTable>();

            foreach (var tomlDependencyKey in tomlDependencyKeys)
            {
                if (cargoToml.ContainsKey(tomlDependencyKey))
                {
                    dependencies.Add(cargoToml.Get<TomlTable>(tomlDependencyKey));
                }
            }

            if (cargoToml.ContainsKey(targetKey))
            {
                var configs = cargoToml.Get<TomlTable>(targetKey);
                foreach (var config in configs)
                {
                    var properties = configs.Get<TomlTable>(config.Key);
                    foreach (var propertyKey in properties.Keys)
                    {
                        var isRelevantKey = tomlDependencyKeys.Any(dependencyKey => 
                            string.Equals(propertyKey, dependencyKey, StringComparison.InvariantCultureIgnoreCase));

                        if (isRelevantKey)
                        {
                            dependencies.Add(properties.Get<TomlTable>(propertyKey));
                        }
                    }
                }
            }

            return dependencies;
        }
    }
}<|MERGE_RESOLUTION|>--- conflicted
+++ resolved
@@ -301,7 +301,6 @@
                     string versionSpecifier;
                     if (dependencies[dependency].TomlType == TomlObjectType.String)
                     {
-<<<<<<< HEAD
                         versionSpecifier = dependencies.Get<string>(dependency);
                     }
                     else if (dependencies.Get<TomlTable>(dependency).ContainsKey("version") && dependencies.Get<TomlTable>(dependency).Get<string>("version") != "0.0.0")
@@ -318,46 +317,22 @@
                     else
                     {
                         return null;
-=======
-                        string versionSpecifier;
-                        if (dependencies[dependency].TomlType == TomlObjectType.String)
-                        {
-                            versionSpecifier = dependencies.Get<string>(dependency);
-                        }
-                        else if (dependencies.Get<TomlTable>(dependency).ContainsKey("version") && dependencies.Get<TomlTable>(dependency).Get<string>("version") != "0.0.0")
-                        {
-                            // We have a valid version that doesn't indicate 'internal' like 0.0.0 does.
-                            versionSpecifier = dependencies.Get<TomlTable>(dependency).Get<string>("version");
-                        }
-                        else if (dependencies.Get<TomlTable>(dependency).ContainsKey("path"))
-                        {
-                            // If this is a workspace dependency specification that specifies a component by path reference, skip adding it directly here.
-                            // Example: kubos-app = { path = "../../apis/app-api/rust" }
-                            continue;
-                        }
-                        else
-                        {
-                            return null;
-                        }
-
-                        // If the dependency is renamed, use the actual name of the package:
-                        // https://doc.rust-lang.org/cargo/reference/specifying-dependencies.html#renaming-dependencies-in-cargotoml
-                        string dependencyName;
-                        if (dependencies[dependency].TomlType == TomlObjectType.Table &&
+                    }
+
+                    // If the dependency is renamed, use the actual name of the package:
+                    // https://doc.rust-lang.org/cargo/reference/specifying-dependencies.html#renaming-dependencies-in-cargotoml
+                    string dependencyName;
+                    if (dependencies[dependency].TomlType == TomlObjectType.Table &&
                         dependencies.Get<TomlTable>(dependency).ContainsKey("package"))
-                        {
-                            dependencyName = dependencies.Get<TomlTable>(dependency).Get<string>("package");
-                        }
-                        else
-                        {
-                            dependencyName = dependency;
-                        }
-
-                        dependencySpecifications.Add(dependencyName, versionSpecifier);
->>>>>>> c9bbe672
-                    }
-
-                    dependencySpecifications.Add(dependency, versionSpecifier);
+                    {
+                        dependencyName = dependencies.Get<TomlTable>(dependency).Get<string>("package");
+                    }
+                    else
+                    {
+                        dependencyName = dependency;
+                    }
+
+                    dependencySpecifications.Add(dependencyName, versionSpecifier);
                 }
             }
 
