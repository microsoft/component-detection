﻿namespace Microsoft.ComponentDetection.Detectors.Vcpkg;

using System;
using System.Collections.Generic;
using System.IO;
using System.Linq;
using System.Threading.Tasks;
using Microsoft.ComponentDetection.Contracts;
using Microsoft.ComponentDetection.Contracts.Internal;
using Microsoft.ComponentDetection.Contracts.TypedComponent;
using Microsoft.ComponentDetection.Detectors.Vcpkg.Contracts;
using Microsoft.Extensions.Logging;
using Newtonsoft.Json;

public class VcpkgComponentDetector : FileComponentDetector, IExperimentalDetector
{
    private readonly HashSet<string> projectRoots = new HashSet<string>();

    private readonly ICommandLineInvocationService commandLineInvocationService;
    private readonly IEnvironmentVariableService envVarService;

    public VcpkgComponentDetector(
        IComponentStreamEnumerableFactory componentStreamEnumerableFactory,
        IObservableDirectoryWalkerFactory walkerFactory,
        ICommandLineInvocationService commandLineInvocationService,
        IEnvironmentVariableService environmentVariableService,
        ILogger<VcpkgComponentDetector> logger)
    {
        this.ComponentStreamEnumerableFactory = componentStreamEnumerableFactory;
        this.Scanner = walkerFactory;
        this.commandLineInvocationService = commandLineInvocationService;
        this.envVarService = environmentVariableService;
        this.Logger = logger;
    }

    public override string Id { get; } = "Vcpkg";

    public override IEnumerable<string> Categories => new[] { Enum.GetName(typeof(DetectorClass), DetectorClass.Vcpkg) };

    public override IList<string> SearchPatterns { get; } = new List<string> { "vcpkg.spdx.json" };

    public override IEnumerable<ComponentType> SupportedComponentTypes { get; } = new[] { ComponentType.Vcpkg };

    public override int Version => 2;

    protected override async Task OnFileFoundAsync(ProcessRequest processRequest, IDictionary<string, string> detectorArgs)
    {
        var singleFileComponentRecorder = processRequest.SingleFileComponentRecorder;
        var file = processRequest.ComponentStream;

<<<<<<< HEAD
        this.Logger.LogInformation("vcpkg detector found {File}", file);
=======
        this.Logger.LogVerbose($"vcpkg detector found {file}");
>>>>>>> f3175ccd

        var projectRootDirectory = Directory.GetParent(file.Location);
        if (this.projectRoots.Any(path => projectRootDirectory.FullName.StartsWith(path)))
        {
            return;
        }

        await this.ParseSpdxFileAsync(singleFileComponentRecorder, file);
    }

    private async Task ParseSpdxFileAsync(
        ISingleFileComponentRecorder singleFileComponentRecorder,
        IComponentStream file)
    {
        using var reader = new StreamReader(file.Stream);
        VcpkgSBOM sbom;
        try
        {
            sbom = JsonConvert.DeserializeObject<VcpkgSBOM>(await reader.ReadToEndAsync());
        }
        catch (Exception)
        {
            return;
        }

        if (sbom?.Packages == null)
        {
            return;
        }

        foreach (var item in sbom.Packages)
        {
            try
            {
                if (string.IsNullOrEmpty(item.Name))
                {
                    continue;
                }

                this.Logger.LogDebug("vcpkg parsed package {PackageName}", item.Name);
                if (item.SPDXID == "SPDXRef-port")
                {
                    var split = item.VersionInfo.Split('#');
                    var component = new VcpkgComponent(item.SPDXID, item.Name, split[0], portVersion: split.Length >= 2 ? split[1] : "0", downloadLocation: item.DownloadLocation);
                    singleFileComponentRecorder.RegisterUsage(new DetectedComponent(component));
                }
                else if (item.SPDXID == "SPDXRef-binary")
                {
                    var split = item.Name.Split(':');
                    var component = new VcpkgComponent(item.SPDXID, item.Name, item.VersionInfo, triplet: split[1], downloadLocation: item.DownloadLocation);
                    singleFileComponentRecorder.RegisterUsage(new DetectedComponent(component));
                }
                else if (item.SPDXID.StartsWith("SPDXRef-resource-"))
                {
                    var dl = item.DownloadLocation;
                    var split = dl.Split("#");
                    var subpath = split.Length > 1 ? split[1] : null;
                    dl = split.Length > 1 ? split[0] : dl;
                    split = dl.Split("@");
                    var version = split.Length > 1 ? split[1] : null;
                    dl = split.Length > 1 ? split[0] : dl;

                    var component = new VcpkgComponent(item.SPDXID, item.Name, version, downloadLocation: dl);
                    singleFileComponentRecorder.RegisterUsage(new DetectedComponent(component));
                }
            }
            catch (Exception e)
            {
<<<<<<< HEAD
                this.Logger.LogWarning(e, "failed while handling {ItemName}", item.Name);
=======
                this.Logger.LogWarning($"failed while handling {item.Name}");
                singleFileComponentRecorder.RegisterPackageParseFailure(item.Name);
>>>>>>> f3175ccd
            }
        }
    }
}<|MERGE_RESOLUTION|>--- conflicted
+++ resolved
@@ -48,11 +48,7 @@
         var singleFileComponentRecorder = processRequest.SingleFileComponentRecorder;
         var file = processRequest.ComponentStream;
 
-<<<<<<< HEAD
         this.Logger.LogInformation("vcpkg detector found {File}", file);
-=======
-        this.Logger.LogVerbose($"vcpkg detector found {file}");
->>>>>>> f3175ccd
 
         var projectRootDirectory = Directory.GetParent(file.Location);
         if (this.projectRoots.Any(path => projectRootDirectory.FullName.StartsWith(path)))
@@ -121,12 +117,8 @@
             }
             catch (Exception e)
             {
-<<<<<<< HEAD
                 this.Logger.LogWarning(e, "failed while handling {ItemName}", item.Name);
-=======
-                this.Logger.LogWarning($"failed while handling {item.Name}");
                 singleFileComponentRecorder.RegisterPackageParseFailure(item.Name);
->>>>>>> f3175ccd
             }
         }
     }
