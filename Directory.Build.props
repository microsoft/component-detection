--- conflicted
+++ resolved
@@ -1,15 +1,7 @@
 <Project>
 
-<<<<<<< HEAD
-    <PropertyGroup Label="Build">
-        <TargetFramework>net6</TargetFramework>
-        <LangVersion>latest</LangVersion>
-        <ManagePackageVersionsCentrally>true</ManagePackageVersionsCentrally>
-        <TreatWarningsAsErrors Condition="'$(OFFICIAL_BUILD)' == 'True'">true</TreatWarningsAsErrors>
-    </PropertyGroup>
-=======
   <PropertyGroup Label="Build">
-    <TargetFramework>netcoreapp3.1</TargetFramework>
+    <TargetFramework>net6</TargetFramework>
     <LangVersion>latest</LangVersion>
     <ManagePackageVersionsCentrally>true</ManagePackageVersionsCentrally>
     <EnforceCodeStyleInBuild>true</EnforceCodeStyleInBuild>
@@ -19,7 +11,6 @@
     <TargetLatestRuntimePatch>true</TargetLatestRuntimePatch>
     <NoWarn>$(NoWarn);CS1591;NU1608,NU5119;SA1600</NoWarn>
   </PropertyGroup>
->>>>>>> 0319816f
 
   <PropertyGroup Label="Package">
     <Authors>Microsoft</Authors>
