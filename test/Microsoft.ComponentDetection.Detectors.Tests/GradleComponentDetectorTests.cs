namespace Microsoft.ComponentDetection.Detectors.Tests;

using System;
using System.Collections.Generic;
using System.Linq;
using System.Threading.Tasks;
using FluentAssertions;
using Microsoft.ComponentDetection.Contracts;
using Microsoft.ComponentDetection.Contracts.TypedComponent;
using Microsoft.ComponentDetection.Detectors.Gradle;
using Microsoft.ComponentDetection.Detectors.Tests.Utilities;
using Microsoft.ComponentDetection.TestsUtilities;
using Microsoft.VisualStudio.TestTools.UnitTesting;
using Moq;

[TestClass]
[TestCategory("Governance/All")]
[TestCategory("Governance/ComponentDetection")]
public class GradleComponentDetectorTests : BaseDetectorTest<GradleComponentDetector>
{
    private readonly Mock<IEnvironmentVariableService> envVarService;

    public GradleComponentDetectorTests()
    {
        this.envVarService = new Mock<IEnvironmentVariableService>();
        this.DetectorTestUtility.AddServiceMock(this.envVarService);
    }

    [TestMethod]
    public async Task TestGradleDetectorWithNoFiles_ReturnsSuccessfullyAsync()
    {
        var (scanResult, componentRecorder) = await this.DetectorTestUtility
            .ExecuteDetectorAsync();

        scanResult.ResultCode.Should().Be(ProcessingResultCode.Success);
        componentRecorder.GetDetectedComponents().Count().Should().Be(0);
    }

    [TestMethod]
    public async Task TestGradleDetectorWithValidFile_DetectsComponentsSuccessfullyAsync()
    {
        var validFileOne =
            @"org.springframework:spring-beans:5.0.5.RELEASE
org.springframework:spring-core:5.0.5.RELEASE
org.springframework:spring-jcl:5.0.5.RELEASE";

        var (scanResult, componentRecorder) = await this.DetectorTestUtility
            .WithFile("gradle.lockfile", validFileOne)
            .ExecuteDetectorAsync();

        scanResult.ResultCode.Should().Be(ProcessingResultCode.Success);

        var discoveredComponents = componentRecorder.GetDetectedComponents().Select(c => (MavenComponent)c.Component).OrderBy(c => c.ArtifactId).ToList();

        discoveredComponents.Should().HaveCount(3);

        discoveredComponents[0].GroupId.Should().Be("org.springframework");
        discoveredComponents[0].ArtifactId.Should().Be("spring-beans");
        discoveredComponents[0].Version.Should().Be("5.0.5.RELEASE");

        discoveredComponents[1].GroupId.Should().Be("org.springframework");
        discoveredComponents[1].ArtifactId.Should().Be("spring-core");
        discoveredComponents[1].Version.Should().Be("5.0.5.RELEASE");

        discoveredComponents[2].GroupId.Should().Be("org.springframework");
        discoveredComponents[2].ArtifactId.Should().Be("spring-jcl");
        discoveredComponents[2].Version.Should().Be("5.0.5.RELEASE");
    }

    [TestMethod]
    public async Task TestGradleDetectorWithValidSingleLockfilePerProject_DetectsComponentsSuccessfullyAsync()
    {
        var validFileOne =
            @"org.springframework:spring-beans:5.0.5.RELEASE=lintClassPath
org.springframework:spring-core:5.0.5.RELEASE=debugCompile,releaseCompile
org.springframework:spring-jcl:5.0.5.RELEASE=lintClassPath,debugCompile,releaseCompile";

        var (scanResult, componentRecorder) = await this.DetectorTestUtility
            .WithFile("gradle.lockfile", validFileOne)
            .ExecuteDetectorAsync();

        scanResult.ResultCode.Should().Be(ProcessingResultCode.Success);

        var detectedComponents = componentRecorder.GetDetectedComponents();
        var discoveredComponents = detectedComponents.Select(c => (MavenComponent)c.Component).OrderBy(c => c.ArtifactId).ToList();

        discoveredComponents.Should().HaveCount(3);

        discoveredComponents[0].GroupId.Should().Be("org.springframework");
        discoveredComponents[0].ArtifactId.Should().Be("spring-beans");
        discoveredComponents[0].Version.Should().Be("5.0.5.RELEASE");

        discoveredComponents[1].GroupId.Should().Be("org.springframework");
        discoveredComponents[1].ArtifactId.Should().Be("spring-core");
        discoveredComponents[1].Version.Should().Be("5.0.5.RELEASE");

        discoveredComponents[2].GroupId.Should().Be("org.springframework");
        discoveredComponents[2].ArtifactId.Should().Be("spring-jcl");
        discoveredComponents[2].Version.Should().Be("5.0.5.RELEASE");
    }

    [TestMethod]
    public async Task TestGradleDetectorWithValidFiles_ReturnsSuccessfullyAsync()
    {
        var validFileOne =
            @"org.springframework:spring-beans:5.0.5.RELEASE
org.springframework:spring-core:5.0.5.RELEASE
org.springframework:spring-jcl:5.0.5.RELEASE";

        var validFileTwo =
            @"com.fasterxml.jackson.core:jackson-annotations:2.8.0
com.fasterxml.jackson.core:jackson-core:2.8.10
com.fasterxml.jackson.core:jackson-databind:2.8.11.3
org.msgpack:msgpack-core:0.8.16
org.springframework:spring-jcl:5.0.5.RELEASE";

        var (scanResult, componentRecorder) = await this.DetectorTestUtility
            .WithFile("gradle.lockfile", validFileOne)
            .WithFile("gradle2.lockfile", validFileTwo)
            .ExecuteDetectorAsync();

        scanResult.ResultCode.Should().Be(ProcessingResultCode.Success);
        componentRecorder.GetDetectedComponents().Count().Should().Be(7);

        var dependencyGraphs = componentRecorder.GetDependencyGraphsByLocation();
        dependencyGraphs.Keys.Should().HaveCount(2);

        var graph1 = dependencyGraphs.Values.Single(dependencyGraph => dependencyGraph.GetComponents().Count() == 3);
        var graph2 = dependencyGraphs.Values.Single(dependencyGraph => dependencyGraph.GetComponents().Count() == 5);

        var expectedComponents = new List<string>
        {
            // Graph 1
            "org.springframework spring-jcl 5.0.5.RELEASE - Maven",
            "org.springframework spring-beans 5.0.5.RELEASE - Maven",
            "org.springframework spring-core 5.0.5.RELEASE - Maven",

            // Graph 2
            "org.msgpack msgpack-core 0.8.16 - Maven",
            "org.springframework spring-jcl 5.0.5.RELEASE - Maven",
            "com.fasterxml.jackson.core jackson-core 2.8.10 - Maven",
            "com.fasterxml.jackson.core jackson-annotations 2.8.0 - Maven",
            "com.fasterxml.jackson.core jackson-databind 2.8.11.3 - Maven",
        };

        foreach (var componentId in expectedComponents)
        {
            var component = componentRecorder.GetComponent(componentId);
            component.Should().NotBeNull();
        }
    }

    [TestMethod]
    public async Task TestGradleDetector_SameComponentDifferentLocations_DifferentLocationsAreSavedAsync()
    {
        var validFileOne =
            @"org.springframework:spring-beans:5.0.5.RELEASE";

        var validFileTwo =
            "org.springframework:spring-beans:5.0.5.RELEASE";

        var (scanResult, componentRecorder) = await this.DetectorTestUtility
            .WithFile("gradle.lockfile", validFileOne)
            .WithFile("gradle2.lockfile", validFileTwo)
            .ExecuteDetectorAsync();

        scanResult.ResultCode.Should().Be(ProcessingResultCode.Success);
        componentRecorder.GetDetectedComponents().Count().Should().Be(1);

        componentRecorder.ForOneComponent(componentRecorder.GetDetectedComponents().First().Component.Id, x =>
        {
<<<<<<< HEAD
            Enumerable.Count(x.AllFileLocations).Should().Be(2);
=======
            x.AllFileLocations.Should().HaveCount(2);
>>>>>>> 88939b59
        });

        var dependencyGraphs = componentRecorder.GetDependencyGraphsByLocation();
        dependencyGraphs.Keys.Should().HaveCount(2);

        var graph1 = dependencyGraphs.Values.First();
        var graph2 = dependencyGraphs.Values.Skip(1).First();

        graph1.GetComponents().Should().BeEquivalentTo(graph2.GetComponents());
    }

    [TestMethod]
    public async Task TestGradleDetectorWithInvalidAndValidFiles_ReturnsSuccessfullyAsync()
    {
        var validFileTwo =
            @"com.fasterxml.jackson.core:jackson-annotations:2.8.0
com.fasterxml.jackson.core:jackson-core:2.8.10
com.fasterxml.jackson.core:jackson-databind:2.8.11.3
org.msgpack:msgpack-core:0.8.16
org.springframework:spring-jcl:5.0.5.RELEASE";

        var invalidFileOne =
            @"     #/bin/sh
lorem ipsum
four score and seven bugs ago
$#26^#25%4";

        var (scanResult, componentRecorder) = await this.DetectorTestUtility
            .WithFile("gradle.lockfile", invalidFileOne)
            .WithFile("gradle2.lockfile", validFileTwo)
            .ExecuteDetectorAsync();

        scanResult.ResultCode.Should().Be(ProcessingResultCode.Success);
        componentRecorder.GetDetectedComponents().Count().Should().Be(5);

        var dependencyGraphs = componentRecorder.GetDependencyGraphsByLocation();
        dependencyGraphs.Keys.Should().ContainSingle();

        var graph2 = dependencyGraphs.Values.Single();

        var expectedComponents = new List<string>
        {
            // Graph 2
            "org.msgpack msgpack-core 0.8.16 - Maven",
            "org.springframework spring-jcl 5.0.5.RELEASE - Maven",
            "com.fasterxml.jackson.core jackson-core 2.8.10 - Maven",
            "com.fasterxml.jackson.core jackson-annotations 2.8.0 - Maven",
            "com.fasterxml.jackson.core jackson-databind 2.8.11.3 - Maven",
        };

        foreach (var componentId in expectedComponents)
        {
            var component = componentRecorder.GetComponent(componentId);
            component.Should().NotBeNull();
        }
    }

    [TestMethod]
    public async Task TestGradleDetector_DevDependenciesByLockfileNameAsync()
    {
        var regularLockfile =
            @"org.springframework:spring-beans:5.0.5.RELEASE
org.springframework:spring-core:5.0.5.RELEASE";

        var devLockfile1 = @"org.hamcrest:hamcrest-core:2.2
org.springframework:spring-core:5.0.5.RELEASE";

        var devLockfile2 = @"org.jacoco:org.jacoco.agent:0.8.8";

        var (scanResult, componentRecorder) = await this.DetectorTestUtility
            .WithFile("settings-gradle.lockfile", devLockfile1)
            .WithFile("buildscript-gradle.lockfile", devLockfile2)
            .WithFile("gradle.lockfile", regularLockfile)
            .ExecuteDetectorAsync();

        Assert.AreEqual(ProcessingResultCode.Success, scanResult.ResultCode);

        var discoveredComponents = componentRecorder.GetDetectedComponents().Select(c => (MavenComponent)c.Component).OrderBy(c => c.ArtifactId).ToList();
        var dependencyGraphs = componentRecorder.GetDependencyGraphsByLocation();
        var gradleLockfileGraph = dependencyGraphs[dependencyGraphs.Keys.First(k => k.EndsWith("\\gradle.lockfile"))];
        var settingsGradleLockfileGraph = dependencyGraphs[dependencyGraphs.Keys.First(k => k.EndsWith("settings-gradle.lockfile"))];
        var buildscriptGradleLockfileGraph = dependencyGraphs[dependencyGraphs.Keys.First(k => k.EndsWith("buildscript-gradle.lockfile"))];

        Assert.AreEqual(4, discoveredComponents.Count);

        // Dev dependency listed only in settings-gradle.lockfile
        var component = discoveredComponents[0];
        Assert.AreEqual("org.hamcrest", component.GroupId);
        Assert.AreEqual("hamcrest-core", component.ArtifactId);
        Assert.IsTrue(settingsGradleLockfileGraph.IsDevelopmentDependency(component.Id));

        // Dev dependency listed only in buildscript-gradle.lockfile
        component = discoveredComponents[1];
        Assert.AreEqual("org.jacoco", component.GroupId);
        Assert.AreEqual("org.jacoco.agent", component.ArtifactId);
        Assert.IsTrue(buildscriptGradleLockfileGraph.IsDevelopmentDependency(component.Id));

        // This should be purely a prod dependency, just a basic confidence test
        component = discoveredComponents[2];
        Assert.AreEqual("org.springframework", component.GroupId);
        Assert.AreEqual("spring-beans", component.ArtifactId);
        Assert.IsFalse(gradleLockfileGraph.IsDevelopmentDependency(component.Id));

        // This is listed as both a prod and a dev dependency in different files
        component = discoveredComponents[3];
        Assert.AreEqual("org.springframework", component.GroupId);
        Assert.AreEqual("spring-core", component.ArtifactId);
        Assert.IsFalse(gradleLockfileGraph.IsDevelopmentDependency(component.Id));
        Assert.IsTrue(settingsGradleLockfileGraph.IsDevelopmentDependency(component.Id));
    }

    [TestMethod]
    public async Task TestGradleDetector_DevDependenciesByDevLockfileEnvironmentAsync()
    {
        var regularLockfile =
            @"org.springframework:spring-beans:5.0.5.RELEASE
org.springframework:spring-core:5.0.5.RELEASE";

        var devLockfile1 = @"org.hamcrest:hamcrest-core:2.2
org.springframework:spring-core:5.0.5.RELEASE";

        var devLockfile2 = @"org.jacoco:org.jacoco.agent:0.8.8";

        this.envVarService.Setup(x => x.GetEnvironmentVariable("CD_GRADLE_DEV_LOCKFILES")).Returns("dev1\\gradle.lockfile,dev2\\gradle.lockfile");

        var (scanResult, componentRecorder) = await this.DetectorTestUtility
            .WithFile("dev1\\gradle.lockfile", devLockfile1)
            .WithFile("dev2\\gradle.lockfile", devLockfile2)
            .WithFile("prod\\gradle.lockfile", regularLockfile)
            .ExecuteDetectorAsync();

        Assert.AreEqual(ProcessingResultCode.Success, scanResult.ResultCode);

        var discoveredComponents = componentRecorder.GetDetectedComponents().Select(c => (MavenComponent)c.Component).OrderBy(c => c.ArtifactId).ToList();
        var dependencyGraphs = componentRecorder.GetDependencyGraphsByLocation();
        var gradleLockfileGraph = dependencyGraphs[dependencyGraphs.Keys.First(k => k.EndsWith("prod\\gradle.lockfile"))];
        var dev1GradleLockfileGraph = dependencyGraphs[dependencyGraphs.Keys.First(k => k.EndsWith("dev1\\gradle.lockfile"))];
        var dev2GradleLockfileGraph = dependencyGraphs[dependencyGraphs.Keys.First(k => k.EndsWith("dev2\\gradle.lockfile"))];

        Assert.AreEqual(4, discoveredComponents.Count);

        // Dev dependency listed only in dev1\gradle.lockfile
        var component = discoveredComponents[0];
        Assert.AreEqual("org.hamcrest", component.GroupId);
        Assert.AreEqual("hamcrest-core", component.ArtifactId);
        Assert.IsTrue(dev1GradleLockfileGraph.IsDevelopmentDependency(component.Id));

        // Dev dependency listed only in dev2\gradle.lockfile
        component = discoveredComponents[1];
        Assert.AreEqual("org.jacoco", component.GroupId);
        Assert.AreEqual("org.jacoco.agent", component.ArtifactId);
        Assert.IsTrue(dev2GradleLockfileGraph.IsDevelopmentDependency(component.Id));

        // This should be purely a prod dependency, just a basic confidence test
        component = discoveredComponents[2];
        Assert.AreEqual("org.springframework", component.GroupId);
        Assert.AreEqual("spring-beans", component.ArtifactId);
        Assert.IsFalse(gradleLockfileGraph.IsDevelopmentDependency(component.Id));

        // This is listed as both a prod and a dev dependency in different files
        component = discoveredComponents[3];
        Assert.AreEqual("org.springframework", component.GroupId);
        Assert.AreEqual("spring-core", component.ArtifactId);
        Assert.IsFalse(gradleLockfileGraph.IsDevelopmentDependency(component.Id));
        Assert.IsTrue(dev1GradleLockfileGraph.IsDevelopmentDependency(component.Id));
    }

    [TestMethod]
    public async Task TestGradleDetector_DevDependenciesByDevConfigurationEnvironmentAsync()
    {
        var lockfile =
                    @"org.springframework:spring-beans:5.0.5.RELEASE=assembleRelease
org.springframework:spring-core:5.0.5.RELEASE=assembleRelease,testDebugUnitTest
org.hamcrest:hamcrest-core:2.2=testReleaseUnitTest";

        this.envVarService.Setup(x => x.GetEnvironmentVariable("CD_GRADLE_DEV_CONFIGURATIONS")).Returns("testDebugUnitTest,testReleaseUnitTest");

        var (scanResult, componentRecorder) = await this.DetectorTestUtility
            .WithFile("gradle.lockfile", lockfile)
            .ExecuteDetectorAsync();

        Assert.AreEqual(ProcessingResultCode.Success, scanResult.ResultCode);

        var discoveredComponents = componentRecorder.GetDetectedComponents().Select(c => (MavenComponent)c.Component).OrderBy(c => c.ArtifactId).ToList();
        var dependencyGraph = componentRecorder.GetDependencyGraphsByLocation().Values.First();

        Assert.AreEqual(3, discoveredComponents.Count);

        var component = discoveredComponents[0];
        Assert.AreEqual("org.hamcrest", component.GroupId);
        Assert.AreEqual("hamcrest-core", component.ArtifactId);

        // Purely a dev dependency, only present in a test configuration
        Assert.IsTrue(dependencyGraph.IsDevelopmentDependency(component.Id));

        component = discoveredComponents[1];
        Assert.AreEqual("org.springframework", component.GroupId);
        Assert.AreEqual("spring-beans", component.ArtifactId);

        // Purely a prod dependency, only present in a prod configuration
        Assert.IsFalse(dependencyGraph.IsDevelopmentDependency(component.Id));

        component = discoveredComponents[2];
        Assert.AreEqual("org.springframework", component.GroupId);
        Assert.AreEqual("spring-core", component.ArtifactId);

        // Present in both dev and prod configurations, prod should win
        Assert.IsFalse(dependencyGraph.IsDevelopmentDependency(component.Id));
    }
}<|MERGE_RESOLUTION|>--- conflicted
+++ resolved
@@ -169,11 +169,7 @@
 
         componentRecorder.ForOneComponent(componentRecorder.GetDetectedComponents().First().Component.Id, x =>
         {
-<<<<<<< HEAD
-            Enumerable.Count(x.AllFileLocations).Should().Be(2);
-=======
             x.AllFileLocations.Should().HaveCount(2);
->>>>>>> 88939b59
         });
 
         var dependencyGraphs = componentRecorder.GetDependencyGraphsByLocation();
