<Project>
  <ItemDefinitionGroup>
    <PackageReference>
      <!-- Do not share compile-time dependencies transitively.  This requires that all projects reference all packages -->
      <PrivateAssets>Compile</PrivateAssets>
    </PackageReference>
  </ItemDefinitionGroup>
  <ItemGroup>
    <PackageVersion Include="CommandLineParser" Version="2.9.1" />
    <PackageVersion Include="coverlet.collector" Version="6.0.2" />
    <PackageVersion Include="coverlet.msbuild" Version="6.0.2" />
    <PackageVersion Include="Docker.DotNet" Version="3.125.15" />
    <PackageVersion Include="FluentAssertions" Version="6.12.0" />
    <PackageVersion Include="FluentAssertions.Analyzers" Version="0.32.0" />
    <PackageVersion Include="Microsoft.Extensions.Caching.Memory" Version="8.0.0" />
    <PackageVersion Include="Microsoft.Extensions.DependencyInjection" Version="8.0.0" />
    <PackageVersion Include="Microsoft.Extensions.DependencyInjection.Abstractions" Version="8.0.1" />
    <PackageVersion Include="Microsoft.Extensions.Http" Version="8.0.0" />
    <PackageVersion Include="Microsoft.Extensions.Logging" Version="8.0.0" />
    <PackageVersion Include="Microsoft.NET.Test.Sdk" Version="17.10.0" />
    <PackageVersion Include="Microsoft.SourceLink.GitHub" Version="8.0.0" />
    <PackageVersion Include="Microsoft.VisualStudio.Threading.Analyzers" Version="17.10.48" />
    <PackageVersion Include="DotNet.Glob" Version="2.1.1" />
    <PackageVersion Include="MinVer" Version="5.0.0" />
    <PackageVersion Include="Moq" Version="4.18.4" />
    <PackageVersion Include="morelinq" Version="4.2.0" />
    <PackageVersion Include="MSTest.TestAdapter" Version="3.4.0" />
    <PackageVersion Include="MSTest.TestFramework" Version="3.4.0" />
    <PackageVersion Include="Newtonsoft.Json" Version="13.0.3" />
    <PackageVersion Include="Newtonsoft.Json.Schema" Version="3.0.16" />
    <PackageVersion Include="NuGet.ProjectModel" Version="6.10.0" />
    <PackageVersion Include="NuGet.Versioning" Version="6.10.0" />
    <PackageVersion Include="packageurl-dotnet" Version="1.0.0" />
    <PackageVersion Include="Polly" Version="8.4.0" />
    <PackageVersion Include="SemanticVersioning" Version="2.0.2" />
    <PackageVersion Include="Serilog" Version="3.1.1" />
    <PackageVersion Include="Serilog.Extensions.Logging" Version="8.0.0" />
    <PackageVersion Include="Serilog.Sinks.Async" Version="1.5.0" />
    <PackageVersion Include="Serilog.Sinks.Console" Version="5.0.1" />
    <PackageVersion Include="Serilog.Sinks.File" Version="5.0.0" />
    <PackageVersion Include="Serilog.Sinks.Map" Version="1.0.2" />
    <PackageVersion Include="Spectre.Console" Version="0.49.1" />
    <PackageVersion Include="Spectre.Console.Cli" Version="0.49.1" />
    <PackageVersion Include="Spectre.Console.Cli.Extensions.DependencyInjection" Version="0.2.0" />
    <PackageVersion Include="Spectre.Console.Testing" Version="0.49.1" />
    <PackageVersion Include="StyleCop.Analyzers" Version="1.2.0-beta.556" />
    <PackageVersion Include="System.Memory" Version="4.5.5" />
    <PackageVersion Include="System.Reactive" Version="6.0.1" />
    <PackageVersion Include="System.Runtime.Loader" Version="4.3.0" />
    <PackageVersion Include="System.Text.Json" Version="8.0.3" />
    <PackageVersion Include="System.Threading.Tasks.Dataflow" Version="8.0.0" />
    <PackageVersion Include="Tomlyn.Signed" Version="0.17.0" />
<<<<<<< HEAD
    <PackageVersion Include="yamldotnet" Version="15.1.4" />
=======
    <PackageVersion Include="yamldotnet" Version="15.1.6" />
>>>>>>> 967d63af
    <PackageVersion Include="Faker.net" Version="2.0.163" />
    <PackageVersion Include="Valleysoft.DockerfileModel" Version="1.1.1" />
  </ItemGroup>
</Project><|MERGE_RESOLUTION|>--- conflicted
+++ resolved
@@ -50,11 +50,7 @@
     <PackageVersion Include="System.Text.Json" Version="8.0.3" />
     <PackageVersion Include="System.Threading.Tasks.Dataflow" Version="8.0.0" />
     <PackageVersion Include="Tomlyn.Signed" Version="0.17.0" />
-<<<<<<< HEAD
-    <PackageVersion Include="yamldotnet" Version="15.1.4" />
-=======
     <PackageVersion Include="yamldotnet" Version="15.1.6" />
->>>>>>> 967d63af
     <PackageVersion Include="Faker.net" Version="2.0.163" />
     <PackageVersion Include="Valleysoft.DockerfileModel" Version="1.1.1" />
   </ItemGroup>
