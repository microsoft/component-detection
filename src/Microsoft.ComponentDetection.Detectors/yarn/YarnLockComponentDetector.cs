--- conflicted
+++ resolved
@@ -222,12 +222,8 @@
                 var entryKey = $"{name}@npm:{version.Key}";
                 if (!yarnEntries.ContainsKey(entryKey))
                 {
-<<<<<<< HEAD
                     this.Logger.LogWarning("A package was requested in the package.json file that was a peer of {Location} but was not contained in the lockfile. {Name} - {VersionKey}", location, name, version.Key);
-=======
-                    this.Logger.LogWarning($"A package was requested in the package.json file that was a peer of {location} but was not contained in the lockfile. {name} - {version.Key}");
                     singleFileComponentRecorder.RegisterPackageParseFailure($"{name} - {version.Key}");
->>>>>>> f3175ccd
                     continue;
                 }
 
