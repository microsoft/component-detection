--- conflicted
+++ resolved
@@ -238,12 +238,8 @@
                 }
                 else
                 {
-<<<<<<< HEAD
                     this.Logger.LogWarning("Missing podspec declaration. podspec={Podspec}, version={PodVersion}", dependency.Podspec, dependency.PodVersion);
-=======
-                    this.Logger.LogWarning($"Missing podspec declaration. podspec={dependency.Podspec}, version={dependency.PodVersion}");
                     singleFileComponentRecorder.RegisterPackageParseFailure($"{dependency.Podspec} - {dependency.PodVersion}");
->>>>>>> f3175ccd
                 }
             }
         }
