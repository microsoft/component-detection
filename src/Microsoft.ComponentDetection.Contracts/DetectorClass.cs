--- conflicted
+++ resolved
@@ -35,14 +35,11 @@
 
         /// <summary>Indicates a detector applies to Conda packages.</summary>
         Conda,
-<<<<<<< HEAD
+
+        /// <summary>Indicates a detector applies to SPDX files.</summary>
+        Spdx,
 
         /// <summary>Indicates a detector applies to Vcpkg packages.</summary>
         Vcpkg,
-=======
-        
-        /// <summary>Indicates a detector applies to SPDX files.</summary>
-        Spdx,
->>>>>>> 9c00871d
     }
 }