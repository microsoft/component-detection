namespace Microsoft.ComponentDetection.Detectors.Pip;
using System;
using System.Collections.Generic;
using System.Linq;
using System.Reactive.Linq;
using System.Threading.Tasks;
using Microsoft.ComponentDetection.Contracts;
using Microsoft.ComponentDetection.Contracts.Internal;
using Microsoft.ComponentDetection.Contracts.TypedComponent;

public class PipComponentDetector : FileComponentDetector
{
    private readonly IPythonCommandService pythonCommandService;
    private readonly IPythonResolver pythonResolver;

    public PipComponentDetector(
        IComponentStreamEnumerableFactory componentStreamEnumerableFactory,
        IObservableDirectoryWalkerFactory walkerFactory,
        IPythonCommandService pythonCommandService,
        IPythonResolver pythonResolver,
        ILogger logger)
    {
        this.ComponentStreamEnumerableFactory = componentStreamEnumerableFactory;
        this.Scanner = walkerFactory;
        this.pythonCommandService = pythonCommandService;
        this.pythonResolver = pythonResolver;
        this.Logger = logger;
    }

    public override string Id => "Pip";

    public override IList<string> SearchPatterns => new List<string> { "setup.py", "requirements.txt" };

    public override IEnumerable<string> Categories => new List<string> { "Python" };

    public override IEnumerable<ComponentType> SupportedComponentTypes { get; } = new[] { ComponentType.Pip };

    public override int Version { get; } = 6;

    protected override async Task<IObservable<ProcessRequest>> OnPrepareDetectionAsync(IObservable<ProcessRequest> processRequests, IDictionary<string, string> detectorArgs)
    {
        this.CurrentScanRequest.DetectorArgs.TryGetValue("Pip.PythonExePath", out var pythonExePath);
        if (!await this.pythonCommandService.PythonExistsAsync(pythonExePath))
        {
            this.Logger.LogInfo($"No python found on system. Python detection will not run.");

            return Enumerable.Empty<ProcessRequest>().ToObservable();
        }

        return processRequests;
    }

    protected override async Task OnFileFoundAsync(ProcessRequest processRequest, IDictionary<string, string> detectorArgs)
    {
        this.CurrentScanRequest.DetectorArgs.TryGetValue("Pip.PythonExePath", out var pythonExePath);
        var singleFileComponentRecorder = processRequest.SingleFileComponentRecorder;
        var file = processRequest.ComponentStream;

        try
        {
            var initialPackages = await this.pythonCommandService.ParseFileAsync(file.Location, pythonExePath);
            var listedPackage = initialPackages.Where(tuple => tuple.PackageString != null)
                .Select(tuple => tuple.PackageString)
                .Where(x => !string.IsNullOrWhiteSpace(x))
                .Select(x => new PipDependencySpecification(x))
                .Where(x => !x.PackageIsUnsafe())
                .ToList();

<<<<<<< HEAD
            var roots = await this.PythonResolver.ResolveRootsAsync(singleFileComponentRecorder, listedPackage);
=======
            var roots = await this.pythonResolver.ResolveRootsAsync(listedPackage);
>>>>>>> f6912c02

            RecordComponents(
                singleFileComponentRecorder,
                roots);

            initialPackages.Where(tuple => tuple.Component != null)
                .Select(tuple => new DetectedComponent(tuple.Component))
                .ToList()
                .ForEach(gitComponent => singleFileComponentRecorder.RegisterUsage(gitComponent, isExplicitReferencedDependency: true));
        }
        catch (Exception e)
        {
            this.Logger.LogFailedReadingFile(file.Location, e);
        }
    }

    private static void RecordComponents(
        ISingleFileComponentRecorder recorder,
        IList<PipGraphNode> roots)
    {
        var nonRoots = new Queue<(DetectedComponent, PipGraphNode)>();

        var explicitRoots = roots.Select(a => a.Value).ToHashSet();

        foreach (var root in roots)
        {
            var rootDetectedComponent = new DetectedComponent(root.Value);

            recorder.RegisterUsage(
                rootDetectedComponent,
                isExplicitReferencedDependency: true);

            foreach (var child in root.Children)
            {
                nonRoots.Enqueue((rootDetectedComponent, child));
            }
        }

        var registeredIds = new HashSet<string>();

        while (nonRoots.Count > 0)
        {
            var (parent, item) = nonRoots.Dequeue();

            var detectedComponent = new DetectedComponent(item.Value);

            recorder.RegisterUsage(
                detectedComponent,
                parentComponentId: parent.Component.Id);

            if (!registeredIds.Contains(detectedComponent.Component.Id))
            {
                foreach (var child in item.Children)
                {
                    nonRoots.Enqueue((detectedComponent, child));
                }

                registeredIds.Add(detectedComponent.Component.Id);
            }
        }
    }
}<|MERGE_RESOLUTION|>--- conflicted
+++ resolved
@@ -66,11 +66,7 @@
                 .Where(x => !x.PackageIsUnsafe())
                 .ToList();
 
-<<<<<<< HEAD
-            var roots = await this.PythonResolver.ResolveRootsAsync(singleFileComponentRecorder, listedPackage);
-=======
-            var roots = await this.pythonResolver.ResolveRootsAsync(listedPackage);
->>>>>>> f6912c02
+            var roots = await this.pythonResolver.ResolveRootsAsync(singleFileComponentRecorder, listedPackage);
 
             RecordComponents(
                 singleFileComponentRecorder,
