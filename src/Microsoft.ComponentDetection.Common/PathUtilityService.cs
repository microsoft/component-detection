--- conflicted
+++ resolved
@@ -51,15 +51,12 @@
                 return this.isRunningOnWindowsContainer.Value;
             }
         }
-
-<<<<<<< HEAD
+        
         [Import]
         public ILogger Logger { get; set; }
-=======
         private static readonly bool IsWindows = RuntimeInformation.IsOSPlatform(OSPlatform.Windows);
         private static readonly bool IsLinux = RuntimeInformation.IsOSPlatform(OSPlatform.Linux);
         private static readonly bool IsMacOS = RuntimeInformation.IsOSPlatform(OSPlatform.OSX);
->>>>>>> abd15de7
 
         /// <summary>
         /// This call can be made on a linux system to get the absolute path of a file. It will resolve nested layers.
