namespace Microsoft.ComponentDetection.Orchestrator.Services;

using System;
using System.Collections.Concurrent;
using System.Collections.Generic;
using System.Diagnostics;
using System.IO;
using System.Linq;
using System.Threading;
using System.Threading.Tasks;
using DotNet.Globbing;
using Microsoft.ComponentDetection.Common;
using Microsoft.ComponentDetection.Common.DependencyGraph;
using Microsoft.ComponentDetection.Common.Telemetry.Records;
using Microsoft.ComponentDetection.Contracts;
using Microsoft.ComponentDetection.Contracts.BcdeModels;
using Microsoft.ComponentDetection.Orchestrator.Commands;
using Microsoft.ComponentDetection.Orchestrator.Experiments;
using Microsoft.Extensions.Logging;
using Newtonsoft.Json;
using Spectre.Console;
using static System.Environment;

public class DetectorProcessingService : IDetectorProcessingService
{
<<<<<<< HEAD
    private const int DefaultMaxDetectionThreads = 3;
=======
    private const int ExperimentalTimeoutSeconds = 240; // 4 minutes
    private const int ProcessTimeoutBufferSeconds = 5;
>>>>>>> e6262116

    private readonly IObservableDirectoryWalkerFactory scanner;
    private readonly ILogger<DetectorProcessingService> logger;
    private readonly IExperimentService experimentService;

    public DetectorProcessingService(
        IObservableDirectoryWalkerFactory scanner,
        IExperimentService experimentService,
        ILogger<DetectorProcessingService> logger)
    {
        this.scanner = scanner;
        this.experimentService = experimentService;
        this.logger = logger;
    }

    public async Task<DetectorProcessingResult> ProcessDetectorsAsync(
        ScanSettings settings,
        IEnumerable<IComponentDetector> detectors,
        DetectorRestrictions detectorRestrictions)
    {
        using var scope = this.logger.BeginScope("Processing detectors");
        this.logger.LogInformation($"Finding components...");

        var stopwatch = Stopwatch.StartNew();
        var exitCode = ProcessingResultCode.Success;

        // Run the scan on all protocol scanners and union the results
        var providerElapsedTime = new ConcurrentDictionary<string, DetectorRunResult>();

        var exclusionPredicate = this.IsOSLinuxOrMac()
            ? this.GenerateDirectoryExclusionPredicate(settings.SourceDirectory.ToString(), settings.DirectoryExclusionList, settings.DirectoryExclusionListObsolete, allowWindowsPaths: false, ignoreCase: false)
            : this.GenerateDirectoryExclusionPredicate(settings.SourceDirectory.ToString(), settings.DirectoryExclusionList, settings.DirectoryExclusionListObsolete, allowWindowsPaths: true, ignoreCase: true);

        await this.experimentService.InitializeAsync();
        this.experimentService.RemoveUnwantedExperimentsbyDetectors(detectorRestrictions.DisabledDetectors);

        IEnumerable<Task<(IndividualDetectorScanResult, ComponentRecorder, IComponentDetector)>> scanTasks = detectors
            .Select(async detector =>
            {
                var providerStopwatch = new Stopwatch();
                providerStopwatch.Start();

                var componentRecorder = new ComponentRecorder(this.logger, !detector.NeedsAutomaticRootDependencyCalculation);
                var isExperimentalDetector = detector is IExperimentalDetector && !(detectorRestrictions.ExplicitlyEnabledDetectorIds?.Contains(detector.Id)).GetValueOrDefault();

                var cancellationToken = CancellationToken.None;
                if (settings.Timeout != null && settings.Timeout > 0)
                {
                    var cts = new CancellationTokenSource();
                    cancellationToken = cts.Token;
                    var timeout = GetProcessTimeout(settings.Timeout.Value, isExperimentalDetector);

                    this.logger.LogDebug("Setting {DetectorName} process detector timeout to {Timeout} seconds.", detector.Id, timeout.TotalSeconds);
                    cts.CancelAfter(timeout);
                }

                IEnumerable<DetectedComponent> detectedComponents;
                ProcessingResultCode resultCode;
                IEnumerable<ContainerDetails> containerDetails;
                IndividualDetectorScanResult result;
                DetectorRunResult runResult;
                using (var record = new DetectorExecutionTelemetryRecord())
                {
                    result = await this.WithExperimentalScanGuardsAsync(
<<<<<<< HEAD
                        () => detector.ExecuteDetectorAsync(new ScanRequest(settings.SourceDirectory, exclusionPredicate, this.logger, settings.DetectorArgs, settings.DockerImagesToScan, componentRecorder, settings.MaxDetectionThreads ?? DefaultMaxDetectionThreads)),
=======
                        () => detector.ExecuteDetectorAsync(new ScanRequest(settings.SourceDirectory, exclusionPredicate, this.logger, settings.DetectorArgs, settings.DockerImagesToScan, componentRecorder), cancellationToken),
>>>>>>> e6262116
                        isExperimentalDetector,
                        record);

                    // Make sure top level enumerables are at least empty and not null.
                    result = this.CoalesceResult(result);

                    detectedComponents = componentRecorder.GetDetectedComponents();
                    resultCode = result.ResultCode;
                    containerDetails = result.ContainerDetails;

                    record.AdditionalTelemetryDetails = result.AdditionalTelemetryDetails != null ? JsonConvert.SerializeObject(result.AdditionalTelemetryDetails) : null;
                    record.IsExperimental = isExperimentalDetector;
                    record.DetectorId = detector.Id;
                    record.DetectedComponentCount = detectedComponents.Count();
                    var dependencyGraphs = componentRecorder.GetDependencyGraphsByLocation().Values;
                    record.ExplicitlyReferencedComponentCount = dependencyGraphs.Select(dependencyGraph => dependencyGraph.GetAllExplicitlyReferencedComponents())
                        .SelectMany(x => x)
                        .Distinct()
                        .Count();

                    record.ReturnCode = (int)resultCode;
                    record.StopExecutionTimer();
                    runResult = new DetectorRunResult
                    {
                        ExecutionTime = record.ExecutionTime.Value,
                        ComponentsFoundCount = record.DetectedComponentCount.GetValueOrDefault(),
                        ExplicitlyReferencedComponentCount = record.ExplicitlyReferencedComponentCount.GetValueOrDefault(),
                        IsExperimental = isExperimentalDetector,
                    };
                    providerElapsedTime.TryAdd(this.GetDetectorId(detector.Id, isExperimentalDetector), runResult);
                }

                if (exitCode < resultCode && !isExperimentalDetector)
                {
                    exitCode = resultCode;
                }

                this.experimentService.RecordDetectorRun(detector, componentRecorder, settings, runResult);

                if (isExperimentalDetector)
                {
                    return (new IndividualDetectorScanResult(), new ComponentRecorder(), detector);
                }
                else
                {
                    return (result, componentRecorder, detector);
                }
            }).ToList();

        var results = await Task.WhenAll(scanTasks);
        await this.experimentService.FinishAsync();

        var detectorProcessingResult = this.ConvertDetectorResultsIntoResult(results, exitCode);

        var totalElapsedTime = stopwatch.Elapsed.TotalSeconds;

        if (!settings.NoSummary)
        {
            this.LogTabularOutput(providerElapsedTime, totalElapsedTime);
        }

        // If there are components which are skipped due to connection or parsing
        // errors, log them by detector.
        var parseWarningShown = false;
        foreach (var (_, recorder, detector) in results)
        {
            var skippedComponents = recorder.GetSkippedComponents();
            if (!skippedComponents.Any())
            {
                continue;
            }

            if (!parseWarningShown)
            {
                using var parseWarningScope = this.logger.BeginScope("Parse warnings");
                this.logger.LogWarning("Some components or files were not detected due to parsing failures or connectivity issues.");
                this.logger.LogWarning("Please review the logs above for more detailed information.");
                parseWarningShown = true;
            }

            using var scGroup = this.logger.BeginScope("Skipped Components");
            this.logger.LogWarning("Components skipped for {DetectorId} detector:", detector.Id);
            foreach (var component in skippedComponents)
            {
                this.logger.LogWarning("- {Component}", component);
            }
        }

        using var dtScope = this.logger.BeginScope("Detection Time");
        this.logger.LogInformation("Detection time: {DetectionTime} seconds.", totalElapsedTime);

        return detectorProcessingResult;
    }

    public ExcludeDirectoryPredicate GenerateDirectoryExclusionPredicate(string originalSourceDirectory, IEnumerable<string> directoryExclusionList, IEnumerable<string> directoryExclusionListObsolete, bool allowWindowsPaths, bool ignoreCase = true)
    {
        if (directoryExclusionListObsolete?.Any() != true && directoryExclusionList?.Any() != true)
        {
            return (ReadOnlySpan<char> nameOfDirectoryToConsider, ReadOnlySpan<char> pathOfParentOfDirectoryToConsider) => false;
        }

        if (directoryExclusionListObsolete?.Any() == true)
        {
            // Note: directory info will *automatically* parent relative paths to the working directory of the current assembly. Hold on to your rear.
            var directories = directoryExclusionListObsolete
                .Select(relativeOrAbsoluteExclusionPath => new DirectoryInfo(relativeOrAbsoluteExclusionPath))
                .Select(exclusionDirectoryInfo => new
                {
                    nameOfExcludedDirectory = exclusionDirectoryInfo.Name,
                    pathOfParentOfDirectoryToExclude = exclusionDirectoryInfo.Parent.FullName,
                    rootedLinuxSymlinkCompatibleRelativePathToExclude =
                        Path.GetDirectoryName(// Get the parent of
                            Path.IsPathRooted(exclusionDirectoryInfo.ToString())
                                ? exclusionDirectoryInfo.ToString() // If rooted, just use the natural path
                                : Path.Join(originalSourceDirectory, exclusionDirectoryInfo.ToString())), // If not rooted, join to sourceDir
                })
                .Distinct();

            return (ReadOnlySpan<char> nameOfDirectoryToConsiderSpan, ReadOnlySpan<char> pathOfParentOfDirectoryToConsiderSpan) =>
            {
                var pathOfParentOfDirectoryToConsider = pathOfParentOfDirectoryToConsiderSpan.ToString();
                var nameOfDirectoryToConsider = nameOfDirectoryToConsiderSpan.ToString();

                foreach (var valueTuple in directories)
                {
                    var nameOfExcludedDirectory = valueTuple.nameOfExcludedDirectory;
                    var pathOfParentOfDirectoryToExclude = valueTuple.pathOfParentOfDirectoryToExclude;

                    if (nameOfDirectoryToConsider.Equals(nameOfExcludedDirectory, StringComparison.Ordinal)
                        && (pathOfParentOfDirectoryToConsider.Equals(pathOfParentOfDirectoryToExclude, StringComparison.Ordinal)
                            || pathOfParentOfDirectoryToConsider.ToString().Equals(valueTuple.rootedLinuxSymlinkCompatibleRelativePathToExclude, StringComparison.Ordinal)))
                    {
                        this.logger.LogDebug("Excluding folder {Folder}.", Path.Combine(pathOfParentOfDirectoryToConsider, nameOfDirectoryToConsider));
                        return true;
                    }
                }

                return false;
            };
        }

        var minimatchers = new Dictionary<string, Glob>();

        var globOptions = new GlobOptions()
        {
            Evaluation = new EvaluationOptions()
            {
                CaseInsensitive = ignoreCase,
            },
        };

        foreach (var directoryExclusion in directoryExclusionList)
        {
            minimatchers.Add(directoryExclusion, Glob.Parse(allowWindowsPaths ? directoryExclusion : /* [] escapes special chars */ directoryExclusion.Replace("\\", "[\\]"), globOptions));
        }

        return (name, directoryName) =>
        {
            var path = Path.Combine(directoryName.ToString(), name.ToString());

            return minimatchers.Any(minimatcherKeyValue =>
            {
                if (minimatcherKeyValue.Value.IsMatch(path))
                {
                    this.logger.LogDebug("Excluding folder {Path} because it matched glob {Glob}.", path, minimatcherKeyValue.Key);
                    return true;
                }

                return false;
            });
        };
    }

    /// <summary>
    /// Gets the timeout for the individual running process. This is calculated based on
    /// whether we want the experimental timeout or not. Regardless, we will take a buffer of 5 seconds off of
    /// the timeout value so that the process has time to exit before the invoking process is cancelled.
    /// </summary>
    /// <param name="settingsTimeoutSeconds">Number of seconds before the detection process times out.</param>
    /// <param name="isExperimental">Whether we should get the experimental timeout or not.</param>
    /// <returns>Number of seconds before a process cancellation should be invoked.</returns>
    private static TimeSpan GetProcessTimeout(int settingsTimeoutSeconds, bool isExperimental)
    {
        var timeoutSeconds = isExperimental
            ? Math.Min(settingsTimeoutSeconds, ExperimentalTimeoutSeconds)
            : settingsTimeoutSeconds;

        return TimeSpan.FromSeconds(timeoutSeconds - ProcessTimeoutBufferSeconds);
    }

    private IndividualDetectorScanResult CoalesceResult(IndividualDetectorScanResult individualDetectorScanResult)
    {
        individualDetectorScanResult ??= new IndividualDetectorScanResult();

        individualDetectorScanResult.ContainerDetails ??= Enumerable.Empty<ContainerDetails>();

        // Additional telemetry details can safely be null
        return individualDetectorScanResult;
    }

    private DetectorProcessingResult ConvertDetectorResultsIntoResult(IEnumerable<(IndividualDetectorScanResult Result, ComponentRecorder Recorder, IComponentDetector Detector)> results, ProcessingResultCode exitCode)
    {
        return new DetectorProcessingResult
        {
            ComponentRecorders = results.Select(tuple => (tuple.Detector, tuple.Recorder)),
            ContainersDetailsMap = results.SelectMany(x => x.Result.ContainerDetails).ToDictionary(x => x.Id),
            ResultCode = exitCode,
        };
    }

    private async Task<IndividualDetectorScanResult> WithExperimentalScanGuardsAsync(Func<Task<IndividualDetectorScanResult>> detectionTaskGenerator, bool isExperimentalDetector, DetectorExecutionTelemetryRecord telemetryRecord)
    {
        if (!isExperimentalDetector)
        {
            return await Task.Run(detectionTaskGenerator);
        }

        try
        {
            return await AsyncExecution.ExecuteWithTimeoutAsync(detectionTaskGenerator, TimeSpan.FromSeconds(ExperimentalTimeoutSeconds), CancellationToken.None);
        }
        catch (TimeoutException)
        {
            return new IndividualDetectorScanResult
            {
                ResultCode = ProcessingResultCode.TimeoutError,
            };
        }
        catch (Exception ex)
        {
            telemetryRecord.ExperimentalInformation = ex.ToString();
            return new IndividualDetectorScanResult
            {
                ResultCode = ProcessingResultCode.InputError,
            };
        }
    }

    private bool IsOSLinuxOrMac()
    {
        return OSVersion.Platform == PlatformID.MacOSX || OSVersion.Platform == PlatformID.Unix;
    }

    private string GetDetectorId(string detectorId, bool isExperimentalDetector)
    {
        return detectorId + (isExperimentalDetector ? " (Beta)" : string.Empty);
    }

    private void LogTabularOutput(ConcurrentDictionary<string, DetectorRunResult> providerElapsedTime, double totalElapsedTime)
    {
        var table = new Table();
        table.Title("Detection Summary")
            .AddColumn("[bold]Component Detector Id[/]", x => x.Width(30))
            .AddColumn("[bold]Detection Time[/]", x => x.Width(30))
            .AddColumn("[bold]# Components Found[/]", x => x.Width(30))
            .AddColumn("[bold]# Explicitly Referenced[/]", x => x.Width(30));

        static string MarkupRelevantDetectors(int count, string tag, string value) => count == 0 ? value : $"[{tag}]{value}[/]";

        foreach (var (detectorId, detectorRunResult) in providerElapsedTime.OrderBy(x => x.Key))
        {
            table.AddRow(
                MarkupRelevantDetectors(detectorRunResult.ComponentsFoundCount, "cyan", detectorId),
                $"{detectorRunResult.ExecutionTime.TotalSeconds:g2} seconds",
                detectorRunResult.ComponentsFoundCount.ToString(),
                detectorRunResult.ExplicitlyReferencedComponentCount.ToString());
        }

        table.AddRow(Enumerable.Range(0, 4).Select(x => new Rule()));
        table.AddRow(
            "[bold underline]Total[/]",
            $"{totalElapsedTime:g2} seconds",
            providerElapsedTime.Sum(x => x.Value.ComponentsFoundCount).ToString(),
            providerElapsedTime.Sum(x => x.Value.ExplicitlyReferencedComponentCount).ToString());

        AnsiConsole.Write(table);

        var tsf = new TabularStringFormat(new Column[]
        {
            new Column { Header = "Component Detector Id", Width = 30 },
            new Column { Header = "Detection Time", Width = 30, Format = "{0:g2} seconds" },
            new Column { Header = "# Components Found", Width = 30, },
            new Column { Header = "# Explicitly Referenced", Width = 40 },
        });

        var rows = providerElapsedTime.OrderBy(a => a.Key).Select(x =>
        {
            var componentResult = x.Value;
            return new object[]
            {
                x.Key,
                componentResult.ExecutionTime.TotalSeconds,
                componentResult.ComponentsFoundCount,
                componentResult.ExplicitlyReferencedComponentCount,
            };
        }).ToList();

        rows.Add(new object[]
        {
            "Total",
            totalElapsedTime,
            providerElapsedTime.Sum(x => x.Value.ComponentsFoundCount),
            providerElapsedTime.Sum(x => x.Value.ExplicitlyReferencedComponentCount),
        });

        foreach (var line in tsf.GenerateString(rows).Split(new[] { NewLine }, StringSplitOptions.None))
        {
            this.logger.LogInformation("{DetectionTimeLine}", line);
        }
    }
}<|MERGE_RESOLUTION|>--- conflicted
+++ resolved
@@ -23,12 +23,9 @@
 
 public class DetectorProcessingService : IDetectorProcessingService
 {
-<<<<<<< HEAD
     private const int DefaultMaxDetectionThreads = 3;
-=======
     private const int ExperimentalTimeoutSeconds = 240; // 4 minutes
     private const int ProcessTimeoutBufferSeconds = 5;
->>>>>>> e6262116
 
     private readonly IObservableDirectoryWalkerFactory scanner;
     private readonly ILogger<DetectorProcessingService> logger;
@@ -93,11 +90,9 @@
                 using (var record = new DetectorExecutionTelemetryRecord())
                 {
                     result = await this.WithExperimentalScanGuardsAsync(
-<<<<<<< HEAD
-                        () => detector.ExecuteDetectorAsync(new ScanRequest(settings.SourceDirectory, exclusionPredicate, this.logger, settings.DetectorArgs, settings.DockerImagesToScan, componentRecorder, settings.MaxDetectionThreads ?? DefaultMaxDetectionThreads)),
-=======
-                        () => detector.ExecuteDetectorAsync(new ScanRequest(settings.SourceDirectory, exclusionPredicate, this.logger, settings.DetectorArgs, settings.DockerImagesToScan, componentRecorder), cancellationToken),
->>>>>>> e6262116
+                        () => detector.ExecuteDetectorAsync(
+                            new ScanRequest(settings.SourceDirectory, exclusionPredicate, this.logger, settings.DetectorArgs, settings.DockerImagesToScan, componentRecorder, settings.MaxDetectionThreads ?? DefaultMaxDetectionThreads),
+                            cancellationToken),
                         isExperimentalDetector,
                         record);
 
