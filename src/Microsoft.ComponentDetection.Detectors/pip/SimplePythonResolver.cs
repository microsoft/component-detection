--- conflicted
+++ resolved
@@ -5,12 +5,12 @@
 using System.IO;
 using System.IO.Compression;
 using System.Linq;
-using System.Text.Json;
 using System.Text.RegularExpressions;
 using System.Threading.Tasks;
 using Microsoft.ComponentDetection.Contracts;
 using Microsoft.ComponentDetection.Contracts.TypedComponent;
 using Microsoft.Extensions.Logging;
+using Newtonsoft.Json;
 
 public class SimplePythonResolver : ISimplePythonResolver
 {
@@ -100,39 +100,6 @@
 
             var simplePythonProject = await this.simplePypiClient.GetSimplePypiProjectAsync(rootPackage);
 
-<<<<<<< HEAD
-                    if (pythonProject.Keys.Any())
-                    {
-                        state.ValidVersionMap[rootPackage.Name] = pythonProject;
-
-                        // Grab the latest version as our candidate version
-                        var candidateVersion = state.ValidVersionMap[rootPackage.Name].Keys.Any()
-                            ? state.ValidVersionMap[rootPackage.Name].Keys.Last() : null;
-
-                        var node = new PipGraphNode(new PipComponent(rootPackage.Name, candidateVersion));
-
-                        state.NodeReferences[rootPackage.Name] = node;
-
-                        state.Roots.Add(node);
-
-                        state.ProcessingQueue.Enqueue((rootPackage.Name, rootPackage));
-                    }
-                    else
-                    {
-                        this.logger.LogWarning(
-                        "Unable to resolve package: {RootPackageName} gotten from pypi, possibly due to invalid versions. Skipping package.",
-                        rootPackage.Name);
-                        singleFileComponentRecorder.RegisterPackageParseFailure(rootPackage.Name);
-                    }
-                }
-                else
-                {
-                    this.logger.LogWarning(
-                        "Root dependency {RootPackageName} not found on pypi. Skipping package.",
-                        rootPackage.Name);
-                    singleFileComponentRecorder.RegisterPackageParseFailure(rootPackage.Name);
-                }
-=======
             if (simplePythonProject != null && simplePythonProject.Files.Any())
             {
                 var pythonProject = this.ConvertSimplePypiProjectToSortedDictionary(simplePythonProject, rootPackage);
@@ -157,7 +124,6 @@
                     "Root dependency {RootPackageName} not found on pypi. Skipping package.",
                     rootPackage.Name);
                 singleFileComponentRecorder.RegisterPackageParseFailure(rootPackage.Name);
->>>>>>> c2924b24
             }
         }
 
@@ -206,25 +172,6 @@
                     if (newProject != null && newProject.Files.Any())
                     {
                         var result = this.ConvertSimplePypiProjectToSortedDictionary(newProject, dependencyNode);
-<<<<<<< HEAD
-                        if (result.Keys.Any())
-                        {
-                            state.ValidVersionMap[dependencyNode.Name] = result;
-                            var candidateVersion = state.ValidVersionMap[dependencyNode.Name].Keys.Any()
-                                ? state.ValidVersionMap[dependencyNode.Name].Keys.Last() : null;
-
-                            this.AddGraphNode(state, state.NodeReferences[currentNode.Name], dependencyNode.Name, candidateVersion);
-
-                            state.ProcessingQueue.Enqueue((root, dependencyNode));
-                        }
-                        else
-                        {
-                            this.logger.LogWarning(
-                            "Unable to resolve dependency Package {DependencyName} gotten from Pypi possibly due to invalid versions. Skipping package",
-                            dependencyNode.Name);
-                            singleFileComponentRecorder.RegisterPackageParseFailure(dependencyNode.Name);
-                        }
-=======
                         state.ValidVersionMap[dependencyNode.Name] = result;
                         var candidateVersion = state.ValidVersionMap[dependencyNode.Name].Keys.Any()
                             ? state.ValidVersionMap[dependencyNode.Name].Keys.Last() : null;
@@ -232,7 +179,6 @@
                         AddGraphNode(state, state.NodeReferences[currentNode.Name], dependencyNode.Name, candidateVersion);
 
                         state.ProcessingQueue.Enqueue((root, dependencyNode));
->>>>>>> c2924b24
                     }
                     else
                     {
@@ -256,7 +202,7 @@
     /// <returns> Returns a SortedDictionary of PythonProjectReleases. </returns>
     private SortedDictionary<string, IList<PythonProjectRelease>> ConvertSimplePypiProjectToSortedDictionary(SimplePypiProject simplePypiProject, PipDependencySpecification spec)
     {
-        var sortedProjectVersions = new SortedDictionary<string, IList<PythonProjectRelease>>(new PythonVersionComparer());
+        var sortedProjectVersions = new SortedDictionary<string, IList<PythonProjectRelease>>();
         foreach (var file in simplePypiProject.Files)
         {
             try
@@ -283,7 +229,7 @@
                 this.logger.LogError(
                     ae,
                     "Release {Release} could not be added to the sorted list of pip components for spec={SpecName}. Usually this happens with unexpected PyPi version formats (e.g. prerelease/dev versions).",
-                    JsonSerializer.Serialize(file),
+                    JsonConvert.SerializeObject(file),
                     spec.Name);
             }
         }
@@ -292,45 +238,6 @@
     }
 
     /// <summary>
-<<<<<<< HEAD
-    /// Returns the package type based on the file name.
-    /// </summary>
-    /// <param name="fileName"> the name of the file from simple pypi. </param>
-    /// <returns>a string representing the package type.</returns>
-    private string GetPackageType(string fileName)
-    {
-        if (fileName.EndsWith(".whl"))
-        {
-            return "bdist_wheel";
-        }
-        else if (fileName.EndsWith(".tar.gz"))
-        {
-            return "sdist";
-        }
-        else if (fileName.EndsWith(".egg"))
-        {
-            return "bdist_egg";
-        }
-        else
-        {
-            return string.Empty;
-        }
-    }
-
-    /// <summary>
-    /// Uses regex to extract the version from the file name.
-    /// </summary>
-    /// <param name="fileName"> the name of the file from simple pypi. </param>
-    /// <returns> returns a string representing the release version. </returns>
-    private string GetVersionFromFileName(string fileName)
-    {
-        var version = Regex.Match(fileName, @"-(\d+(\.)\w+((\+|\.)\w*)*)(.tar|-)").Groups[1];
-        return version.Value;
-    }
-
-    /// <summary>
-=======
->>>>>>> c2924b24
     /// Fetches the dependencies for a package.
     /// </summary>
     /// <param name="state"> The PythonResolverState. </param>
