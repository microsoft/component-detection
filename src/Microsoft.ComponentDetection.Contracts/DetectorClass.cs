﻿namespace Microsoft.ComponentDetection.Contracts
{
    /// <summary>Class of detector, the names of which are converted into categories for all default detectors.</summary>
    public enum DetectorClass
    {
        /// <summary>Default value, which indicates all classes should be run. Not used as an actual category.</summary>
        All,

        /// <summary>Indicates a detector applies to NPM packages.</summary>
        Npm,

        /// <summary>Indicates a detector applies to NuGet packages.</summary>
        NuGet,

        /// <summary>Indicates a detector applies to Maven packages.</summary>
        Maven,

        /// <summary>Indicates a detector applies to RubyGems packages.</summary>
        RubyGems,

        /// <summary>Indicates a detector applies to Cargo packages.</summary>
        Cargo,

        /// <summary>Indicates a detector applies to Pip packages.</summary>
        Pip,

        /// <summary>Indicates a detector applies to Go modules</summary>
        GoMod,

        /// <summary>Indicates a detector applies to CocoaPods packages.</summary>
        CocoaPods,

        /// <summary>Indicates a detector applies to Linux packages.</summary>
        Linux,

        /// <summary>Indicates a detector applies to Conda packages.</summary>
        Conda,

        /// <summary>Indicates a detector applies to SPDX files.</summary>
        Spdx,

        /// <summary>Indicates a detector applies to Vcpkg packages.</summary>
        Vcpkg,

<<<<<<< HEAD
        /// <summary>Indicates a detector applies to Pub packages.</summary>
        Pub,
=======
        /// <summary>Indicates a detector applies to Docker references.</summary>
        DockerReference,
>>>>>>> f4adb6fa
    }
}<|MERGE_RESOLUTION|>--- conflicted
+++ resolved
@@ -1,4 +1,4 @@
-﻿namespace Microsoft.ComponentDetection.Contracts
+namespace Microsoft.ComponentDetection.Contracts
 {
     /// <summary>Class of detector, the names of which are converted into categories for all default detectors.</summary>
     public enum DetectorClass
@@ -42,12 +42,10 @@
         /// <summary>Indicates a detector applies to Vcpkg packages.</summary>
         Vcpkg,
 
-<<<<<<< HEAD
         /// <summary>Indicates a detector applies to Pub packages.</summary>
         Pub,
-=======
+
         /// <summary>Indicates a detector applies to Docker references.</summary>
         DockerReference,
->>>>>>> f4adb6fa
     }
 }