--- conflicted
+++ resolved
@@ -154,17 +154,12 @@
 
     protected void ProcessIndividualPackageJTokens(ISingleFileComponentRecorder singleFileComponentRecorder, JToken packageLockJToken, IEnumerable<IComponentStream> packageJsonComponentStream, bool skipValidation = false)
     {
-<<<<<<< HEAD
-        var lockFileVersion = NpmComponentUtilities.UpdateLockFileVersion(packageLockJToken.Value<int>("lockfileVersion"), this.environmentVariableService, this.Logger);
-
-        var dependencies = lockFileVersion == 3 ? packageLockJToken["packages"] : packageLockJToken["dependencies"];
-
-=======
         var lockfileVersion = packageLockJToken.Value<int>("lockfileVersion");
         using var lockfileVersionTelemetry = new NpmLockfileVersionTelemetryRecord { LockfileVersion = lockfileVersion };
 
-        var dependencies = packageLockJToken["dependencies"];
->>>>>>> 89f0d07d
+        lockfileVersion = NpmComponentUtilities.UpdateLockFileVersion(lockfileVersion, this.environmentVariableService, this.Logger);
+
+        var dependencies = lockfileVersion == 3 ? packageLockJToken["packages"] : packageLockJToken["dependencies"];
         var topLevelDependencies = new Queue<(JProperty, TypedComponent)>();
 
         var dependencyLookup = dependencies.Children<JProperty>().ToDictionary(dependency => dependency.Name);
@@ -175,8 +170,8 @@
             using var reader = new JsonTextReader(file);
 
             var packageJsonToken = JToken.ReadFrom(reader);
-            var enqueued = this.TryEnqueueFirstLevelDependencies(topLevelDependencies, packageJsonToken["dependencies"], dependencyLookup, lockFileVersion: lockFileVersion, skipValidation: skipValidation);
-            enqueued = enqueued && this.TryEnqueueFirstLevelDependencies(topLevelDependencies, packageJsonToken["devDependencies"], dependencyLookup, lockFileVersion: lockFileVersion, skipValidation: skipValidation);
+            var enqueued = this.TryEnqueueFirstLevelDependencies(topLevelDependencies, packageJsonToken["dependencies"], dependencyLookup, lockFileVersion: lockfileVersion, skipValidation: skipValidation);
+            enqueued = enqueued && this.TryEnqueueFirstLevelDependencies(topLevelDependencies, packageJsonToken["devDependencies"], dependencyLookup, lockFileVersion: lockfileVersion, skipValidation: skipValidation);
             if (!enqueued)
             {
                 // This represents a mismatch between lock file and package.json, break out and do not register anything for these files
@@ -189,7 +184,7 @@
             throw new InvalidOperationException(string.Format("InvalidPackageJson -- There must be a package.json file at '{0}' for components to be registered", singleFileComponentRecorder.ManifestFileLocation));
         }
 
-        this.TraverseRequirementAndDependencyTree(topLevelDependencies, dependencyLookup, lockFileVersion, singleFileComponentRecorder);
+        this.TraverseRequirementAndDependencyTree(topLevelDependencies, dependencyLookup, lockfileVersion, singleFileComponentRecorder);
     }
 
     private IObservable<ProcessRequest> RemoveNodeModuleNestedFiles(IObservable<ProcessRequest> componentStreams)
