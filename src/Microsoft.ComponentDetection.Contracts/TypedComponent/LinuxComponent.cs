#nullable disable
namespace Microsoft.ComponentDetection.Contracts.TypedComponent;

using System;
using System.Text.Json.Serialization;
using PackageUrl;

public class LinuxComponent : TypedComponent
{
<<<<<<< HEAD
=======
    public LinuxComponent()
    {
        /* Reserved for deserialization */
    }

>>>>>>> 9a2e5cd8
    public LinuxComponent(string distribution, string release, string name, string version, string license = null, string author = null)
    {
        this.Distribution = this.ValidateRequiredInput(distribution, nameof(this.Distribution), nameof(ComponentType.Linux));
        this.Release = this.ValidateRequiredInput(release, nameof(this.Release), nameof(ComponentType.Linux));
        this.Name = this.ValidateRequiredInput(name, nameof(this.Name), nameof(ComponentType.Linux));
        this.Version = this.ValidateRequiredInput(version, nameof(this.Version), nameof(ComponentType.Linux));
        this.License = license;
        this.Author = author;
    }

    private LinuxComponent()
    {
        /* Reserved for deserialization */
    }

    [JsonPropertyName("distribution")]
    public string Distribution { get; set; }

    [JsonPropertyName("release")]
    public string Release { get; set; }

    [JsonPropertyName("name")]
    public string Name { get; set; }

    [JsonPropertyName("version")]
    public string Version { get; set; }

#nullable enable
    [JsonPropertyName("license")]
    public string? License { get; set; }

    [JsonPropertyName("author")]
    public string? Author { get; set; }
#nullable disable

    public override ComponentType Type => ComponentType.Linux;

    public override PackageURL PackageUrl
    {
        get
        {
            string packageType = null;

            if (this.IsUbuntu() || this.IsDebian())
            {
                packageType = "deb";
            }
            else if (this.IsCentOS() || this.IsFedora() || this.IsRHEL())
            {
                packageType = "rpm";
            }

            if (packageType != null)
            {
                return new PackageURL(packageType, this.Distribution, this.Name, this.Version, null, null);
            }

            return null;
        }
    }

    protected override string ComputeId() => $"{this.Distribution} {this.Release} {this.Name} {this.Version} - {this.Type}";

    private bool IsUbuntu()
    {
        return this.Distribution.Equals("UBUNTU", StringComparison.OrdinalIgnoreCase);
    }

    private bool IsDebian()
    {
        return this.Distribution.Equals("DEBIAN", StringComparison.OrdinalIgnoreCase);
    }

    private bool IsCentOS()
    {
        return this.Distribution.Equals("CENTOS", StringComparison.OrdinalIgnoreCase);
    }

    private bool IsFedora()
    {
        return this.Distribution.Equals("FEDORA", StringComparison.OrdinalIgnoreCase);
    }

    private bool IsRHEL()
    {
        return this.Distribution.Equals("RED HAT ENTERPRISE LINUX", StringComparison.OrdinalIgnoreCase);
    }
}<|MERGE_RESOLUTION|>--- conflicted
+++ resolved
@@ -7,14 +7,11 @@
 
 public class LinuxComponent : TypedComponent
 {
-<<<<<<< HEAD
-=======
     public LinuxComponent()
     {
         /* Reserved for deserialization */
     }
 
->>>>>>> 9a2e5cd8
     public LinuxComponent(string distribution, string release, string name, string version, string license = null, string author = null)
     {
         this.Distribution = this.ValidateRequiredInput(distribution, nameof(this.Distribution), nameof(ComponentType.Linux));
@@ -23,11 +20,6 @@
         this.Version = this.ValidateRequiredInput(version, nameof(this.Version), nameof(ComponentType.Linux));
         this.License = license;
         this.Author = author;
-    }
-
-    private LinuxComponent()
-    {
-        /* Reserved for deserialization */
     }
 
     [JsonPropertyName("distribution")]
