name: Release

on:
  release:
    types:
      - published

permissions:
  contents: write
  packages: write

jobs:
  release:
    runs-on: ubuntu-latest
    strategy:
      matrix:
        rid: [win-x64, linux-x64, osx-x64]

    env:
      OFFICIAL_BUILD: 'True'
      # Set the build number in MinVer.
      MINVERBUILDMETADATA: build.${{github.run_number}}

    steps:
      - name: Checkout repository
        uses: actions/checkout@v3
        with:
          fetch-depth: 0

<<<<<<< HEAD
      - name: Setup .NET 6
        uses: actions/setup-dotnet@v1.9.0
=======
      - name: Setup .NET
        uses: actions/setup-dotnet@v2
>>>>>>> 164770f4
        with:
          dotnet-version: 6.0.x

      - name: Restore packages
        run: dotnet restore

      - name: Build CLI tool
        run: dotnet publish --configuration Release --output ./bin --self-contained --runtime ${{ matrix.rid }} -p:PublishSingleFile=true -p:DebugType=None -p:PublishTrimmed=true ./src/Microsoft.ComponentDetection

      - name: Publish CLI tool
        uses: shogo82148/actions-upload-release-asset@v1.6.2
        with:
          upload_url: ${{ github.event.release.upload_url }}
          asset_path: ./bin/*
          asset_name: component-detection-${{ matrix.rid }}${{ matrix.rid == 'win-x64' && '.exe' || '' }}

      - name: Build NuGet packages
        run: dotnet pack --configuration Release --output ./out

      - name: Publish NuGet packages to GitHub Packages
        run: dotnet nuget push "./out/*.nupkg" --skip-duplicate --api-key ${{ secrets.GITHUB_TOKEN }} --source https://nuget.pkg.github.com/${{ github.repository_owner }}

      - name: Publish NuGet packages to Azure Artifacts
        run: |
          # https://github.com/NuGet/Home/issues/7792
          dotnet nuget add source "https://pkgs.dev.azure.com/1esSharedAssets/1esPkgs/_packaging/ComponentDetection/nuget/v3/index.json" \
            --name ado \
            --username unused \
            --password ${{ secrets.AZART_TOKEN }} \
            --store-password-in-clear-text
          dotnet nuget push "./out/*.nupkg" \
            --skip-duplicate \
            --source ado \
            --api-key unused<|MERGE_RESOLUTION|>--- conflicted
+++ resolved
@@ -27,13 +27,8 @@
         with:
           fetch-depth: 0
 
-<<<<<<< HEAD
       - name: Setup .NET 6
-        uses: actions/setup-dotnet@v1.9.0
-=======
-      - name: Setup .NET
         uses: actions/setup-dotnet@v2
->>>>>>> 164770f4
         with:
           dotnet-version: 6.0.x
 
