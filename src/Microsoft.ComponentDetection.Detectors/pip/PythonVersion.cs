--- conflicted
+++ resolved
@@ -4,23 +4,14 @@
 using System.Linq;
 using System.Text.RegularExpressions;
 
-namespace Microsoft.ComponentDetection.Detectors.Pip;
-
-public class PythonVersion : IComparable<PythonVersion>
+namespace Microsoft.ComponentDetection.Detectors.Pip
 {
-<<<<<<< HEAD
     public class PythonVersion : IComparable<PythonVersion>
     {
         // This is a light C# port of the python version capture regex described here:
         // https://www.python.org/dev/peps/pep-0440/#appendix-b-parsing-version-strings-with-regular-expressions
         private static readonly Regex PythonVersionRegex =
             new(@"v?(?:(?:(?<epoch>[0-9]+)!)?(?<release>[0-9]+(?:\.[0-9]+)*)(?<pre>[-_\.]?(?<pre_l>(a|b|c|rc|alpha|beta|pre|preview))[-_\.]?(?<pre_n>[0-9]+)?)?(?<post>(?:-(?<post_n1>[0-9]+))|(?:[-_\.]?(?<post_l>post|rev|r)[-_\.]?(?<post_n2>[0-9]+)?))?(?<dev>[-_\.]?(?<dev_l>dev)[-_\.]?(?<dev_n>[0-9]+)?)?)(?:\+(?<local>[a-z0-9]+(?:[-_\.][a-z0-9]+)*))?", RegexOptions.Compiled | RegexOptions.IgnoreCase);
-=======
-    // This is a light C# port of the python version capture regex described here:
-    // https://www.python.org/dev/peps/pep-0440/#appendix-b-parsing-version-strings-with-regular-expressions
-    private static readonly Regex PythonVersionRegex =
-        new Regex(@"(?:(?<epoch>[0-9]+)!)?(?<release>[0-9]+(?:\.[0-9]+)*)(?<pre>[-_\.]?(?<pre_l>(a|b|c|rc|alpha|beta|pre|preview))[-_\.]?(?<pre_n>[0-9]+)?)?(?<post>(?:-(?<post_n1>[0-9]+))|(?:[-_\.]?(?<post_l>post|rev|r)[-_\.]?(?<post_n2>[0-9]+)?))?(?<dev>[-_\.]?(?<dev_l>dev)[-_\.]?(?<dev_n>[0-9]+)?)?", RegexOptions.Compiled | RegexOptions.IgnoreCase);
->>>>>>> 3f22f5f6
 
     private static readonly Dictionary<string, int> PreReleaseMapping = new Dictionary<string, int> { { "a", 0 }, { "alpha", 0 }, { "b", 1 }, { "beta", 1 }, { "c", 2 }, { "rc", 2 }, { "pre", 2 }, { "preview", 2 } };
 
