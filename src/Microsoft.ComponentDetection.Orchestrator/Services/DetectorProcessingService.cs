--- conflicted
+++ resolved
@@ -120,9 +120,6 @@
         var totalElapsedTime = stopwatch.Elapsed.TotalSeconds;
         this.LogTabularOutput(this.Logger, providerElapsedTime, totalElapsedTime);
 
-<<<<<<< HEAD
-        this.Logger.LogInformation("Detection time: {ElapsedTime} seconds.", totalElapsedTime);
-=======
         // If there are components which are skipped due to connection or parsing
         // errors, log them by detector.
         var parseWarningShown = false;
@@ -136,23 +133,22 @@
 
             if (!parseWarningShown)
             {
-                this.Logger.LogCreateLoggingGroup();
-                this.Logger.LogWarning($"Some components or files were not detected due to parsing failures or connectivity issues.");
-                this.Logger.LogWarning($"Please review the logs above for more detailed information.");
+                using var parseWarningScope = this.Logger.BeginScope("Parse warnings");
+                this.Logger.LogWarning("Some components or files were not detected due to parsing failures or connectivity issues.");
+                this.Logger.LogWarning("Please review the logs above for more detailed information.");
                 parseWarningShown = true;
             }
 
-            this.Logger.LogCreateLoggingGroup();
-            this.Logger.LogWarning($"Components skipped for {detector.Id} detector:");
+            using var scGroup = this.Logger.BeginScope("Skipped Components");
+            this.Logger.LogWarning("Components skipped for {DetectorId} detector:", detector.Id);
             foreach (var component in skippedComponents)
             {
-                this.Logger.LogWarning($"- {component}");
+                this.Logger.LogWarning("- {Component}", component);
             }
         }
 
-        this.Logger.LogCreateLoggingGroup();
-        this.Logger.LogInfo($"Detection time: {totalElapsedTime} seconds.");
->>>>>>> f3175ccd
+        using var dtScope = this.Logger.BeginScope("Detection Time");
+        this.Logger.LogInformation("Detection time: {DetectionTime} seconds.", totalElapsedTime);
 
         return detectorProcessingResult;
     }
