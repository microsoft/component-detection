﻿namespace Microsoft.ComponentDetection.Detectors.Maven;

using System;
using System.IO;
using System.Threading.Tasks;
using Microsoft.ComponentDetection.Contracts;
using Microsoft.ComponentDetection.Contracts.Internal;
using Microsoft.Extensions.Logging;

public class MavenCommandService : IMavenCommandService
{
    internal const string PrimaryCommand = "mvn";

    internal const string MvnVersionArgument = "--version";

    internal static readonly string[] AdditionalValidCommands = new[] { "mvn.cmd" };

    private readonly ICommandLineInvocationService commandLineInvocationService;
    private readonly IMavenStyleDependencyGraphParserService parserService;
    private readonly ILogger<MavenCommandService> logger;

    public MavenCommandService(
        ICommandLineInvocationService commandLineInvocationService,
        IMavenStyleDependencyGraphParserService parserService,
        ILogger<MavenCommandService> logger)
    {
        this.commandLineInvocationService = commandLineInvocationService;
        this.parserService = parserService;
        this.logger = logger;
    }

    public string BcdeMvnDependencyFileName => "bcde.mvndeps";

    public async Task<bool> MavenCLIExistsAsync()
    {
        return await this.commandLineInvocationService.CanCommandBeLocatedAsync(PrimaryCommand, AdditionalValidCommands, MvnVersionArgument);
    }

    public async Task GenerateDependenciesFileAsync(ProcessRequest processRequest)
    {
        var pomFile = processRequest.ComponentStream;
        var cliParameters = new[] { "dependency:tree", "-B", $"-DoutputFile={this.BcdeMvnDependencyFileName}", "-DoutputType=text", $"-f{pomFile.Location}" };
        var result = await this.commandLineInvocationService.ExecuteCommandAsync(PrimaryCommand, AdditionalValidCommands, cliParameters);
        if (result.ExitCode != 0)
        {
<<<<<<< HEAD
            this.logger.LogDebug("Mvn execution failed for pom file: {PomFileLocation}", pomFile.Location);
            this.logger.LogError("Mvn output: {MvnStdErr}", string.IsNullOrEmpty(result.StdErr) ? result.StdOut : result.StdErr);
=======
            this.logger.LogVerbose($"Mvn execution failed for pom file: {pomFile.Location}");
            this.logger.LogError(string.IsNullOrEmpty(result.StdErr) ? result.StdOut : result.StdErr);
            processRequest.SingleFileComponentRecorder.RegisterPackageParseFailure(pomFile.Location);
>>>>>>> f3175ccd
        }
    }

    public void ParseDependenciesFile(ProcessRequest processRequest)
    {
        using var sr = new StreamReader(processRequest.ComponentStream.Stream);

        var lines = sr.ReadToEnd().Split(new[] { Environment.NewLine }, StringSplitOptions.RemoveEmptyEntries);
        this.parserService.Parse(lines, processRequest.SingleFileComponentRecorder);
    }
}<|MERGE_RESOLUTION|>--- conflicted
+++ resolved
@@ -43,14 +43,9 @@
         var result = await this.commandLineInvocationService.ExecuteCommandAsync(PrimaryCommand, AdditionalValidCommands, cliParameters);
         if (result.ExitCode != 0)
         {
-<<<<<<< HEAD
             this.logger.LogDebug("Mvn execution failed for pom file: {PomFileLocation}", pomFile.Location);
             this.logger.LogError("Mvn output: {MvnStdErr}", string.IsNullOrEmpty(result.StdErr) ? result.StdOut : result.StdErr);
-=======
-            this.logger.LogVerbose($"Mvn execution failed for pom file: {pomFile.Location}");
-            this.logger.LogError(string.IsNullOrEmpty(result.StdErr) ? result.StdOut : result.StdErr);
             processRequest.SingleFileComponentRecorder.RegisterPackageParseFailure(pomFile.Location);
->>>>>>> f3175ccd
         }
     }
 
