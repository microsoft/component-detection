﻿namespace Microsoft.ComponentDetection.Detectors.Yarn.Parsers;

using System;
using System.Collections.Generic;
using System.Linq;
using Microsoft.Extensions.Logging;

public class YarnLockParser : IYarnLockParser
{
    private const string VersionString = "version";

    private const string Resolved = "resolved";

    private const string Dependencies = "dependencies";

    private const string OptionalDependencies = "optionalDependencies";

    private static readonly List<YarnLockVersion> SupportedVersions = new List<YarnLockVersion> { YarnLockVersion.V1, YarnLockVersion.V2 };

    private readonly ILogger<YarnLockParser> logger;

    public YarnLockParser(ILogger<YarnLockParser> logger) => this.logger = logger;

    public static string NormalizeVersion(string version)
    {
        return version.StartsWith("npm:") ? version : $"npm:{version}";
    }

    public bool CanParse(YarnLockVersion yarnLockVersion)
    {
        return SupportedVersions.Contains(yarnLockVersion);
    }

    public YarnLockFile Parse(ISingleFileComponentRecorder singleFileComponentRecorder, IYarnBlockFile fileLines, ILogger logger)
    {
        if (fileLines == null)
        {
            throw new ArgumentNullException(nameof(fileLines));
        }

        var file = new YarnLockFile { LockVersion = fileLines.YarnLockVersion };
        IList<YarnEntry> entries = new List<YarnEntry>();

        foreach (var block in fileLines)
        {
            var yarnEntry = new YarnEntry();
            var satisfiedPackages = block.Title.Split(',').Select(x => x.Trim())
                .Select(this.GenerateBlockTitleNormalizer(block));

            foreach (var package in satisfiedPackages)
            {
                if (!this.TryReadNameAndSatisfiedVersion(package, out var parsed))
                {
                    continue;
                }

                if (string.IsNullOrEmpty(yarnEntry.Name))
                {
                    yarnEntry.Name = parsed.Item1;
                }

                yarnEntry.Satisfied.Add(NormalizeVersion(parsed.Item2));
            }

            if (string.IsNullOrWhiteSpace(yarnEntry.Name))
            {
                logger.LogWarning("Failed to read a name for block {BlockTitle}. The entry will be skipped.", block.Title);
                continue;
            }

            if (!block.Values.TryGetValue(VersionString, out var version))
            {
<<<<<<< HEAD
                logger.LogWarning("Failed to read a version for {YarnEntryName}. The entry will be skipped.", yarnEntry.Name);
=======
                logger.LogWarning($"Failed to read a version for {yarnEntry.Name}. The entry will be skipped.");
                singleFileComponentRecorder.RegisterPackageParseFailure(yarnEntry.Name);
>>>>>>> f3175ccd
                continue;
            }

            yarnEntry.Version = version;

            if (block.Values.TryGetValue(Resolved, out var resolved))
            {
                yarnEntry.Resolved = resolved;
            }

            var dependencyBlock = block.Children.SingleOrDefault(x => string.Equals(x.Title, Dependencies, StringComparison.OrdinalIgnoreCase));

            if (dependencyBlock != null)
            {
                foreach (var item in dependencyBlock.Values)
                {
                    yarnEntry.Dependencies.Add(new YarnDependency { Name = item.Key, Version = NormalizeVersion(item.Value) });
                }
            }

            var optionalDependencyBlock = block.Children.SingleOrDefault(x => string.Equals(x.Title, OptionalDependencies, StringComparison.OrdinalIgnoreCase));

            if (optionalDependencyBlock != null)
            {
                foreach (var item in optionalDependencyBlock.Values)
                {
                    yarnEntry.OptionalDependencies.Add(new YarnDependency { Name = item.Key, Version = NormalizeVersion(item.Value) });
                }
            }

            entries.Add(yarnEntry);
        }

        file.Entries = entries;

        return file;
    }

    private Func<string, string> GenerateBlockTitleNormalizer(YarnBlock block)
    {
        // For cases where we have no version in the title, ex:
        //   nyc:
        //    version "10.0.0"
        //    resolved "https://registry.Yarnpkg.com/nyc/-/nyc-10.0.0.tgz#95bd4a2c3487f33e1e78f213c6d5a53d88074ce6"
        return blockTitleMember =>
        {
            if (blockTitleMember.Contains('@'))
            {
                return blockTitleMember;
            }

            var versionValue = block.Values.FirstOrDefault(x => string.Equals(x.Key, VersionString, StringComparison.OrdinalIgnoreCase));
            if (default(KeyValuePair<string, string>).Equals(versionValue))
            {
                this.logger.LogWarning("Block without version detected");
                return blockTitleMember;
            }

            return blockTitleMember + $"@{versionValue.Value}";
        };
    }

    private bool TryReadNameAndSatisfiedVersion(string nameVersionPairing, out Tuple<string, string> output)
    {
        output = null;
        var workingString = nameVersionPairing;
        workingString = workingString.TrimEnd(':');
        workingString = workingString.Trim('\"');
        var startsWithAtSign = false;
        if (workingString.StartsWith('@'))
        {
            startsWithAtSign = true;
            workingString = workingString.TrimStart('@');
        }

        var parts = workingString.Split('@');

        if (parts.Length != 2)
        {
            return false;
        }

        var at = startsWithAtSign ? "@" : string.Empty;
        var name = $"{at}{parts[0]}";

        output = new Tuple<string, string>(name, parts[1]);
        return true;
    }
}<|MERGE_RESOLUTION|>--- conflicted
+++ resolved
@@ -70,12 +70,8 @@
 
             if (!block.Values.TryGetValue(VersionString, out var version))
             {
-<<<<<<< HEAD
                 logger.LogWarning("Failed to read a version for {YarnEntryName}. The entry will be skipped.", yarnEntry.Name);
-=======
-                logger.LogWarning($"Failed to read a version for {yarnEntry.Name}. The entry will be skipped.");
                 singleFileComponentRecorder.RegisterPackageParseFailure(yarnEntry.Name);
->>>>>>> f3175ccd
                 continue;
             }
 
