--- conflicted
+++ resolved
@@ -44,14 +44,11 @@
 
         [EnumMember]
         Conda = 13,
-<<<<<<< HEAD
 
         [EnumMember]
-        Vcpkg = 14,
-=======
-        
+        Spdx = 14,
+
         [EnumMember]
-        Spdx = 14,
->>>>>>> 9c00871d
+        Vcpkg = 15,
     }
 }