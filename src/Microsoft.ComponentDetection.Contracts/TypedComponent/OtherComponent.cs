#nullable disable
namespace Microsoft.ComponentDetection.Contracts.TypedComponent;

using System;
using System.Text.Json.Serialization;

public class OtherComponent : TypedComponent
{
<<<<<<< HEAD
=======
    public OtherComponent()
    {
        /* Reserved for deserialization */
    }

>>>>>>> 9a2e5cd8
    public OtherComponent(string name, string version, Uri downloadUrl, string hash)
    {
        this.Name = this.ValidateRequiredInput(name, nameof(this.Name), nameof(ComponentType.Other));
        this.Version = this.ValidateRequiredInput(version, nameof(this.Version), nameof(ComponentType.Other));
        this.DownloadUrl = this.ValidateRequiredInput(downloadUrl, nameof(this.DownloadUrl), nameof(ComponentType.Other));
        this.Hash = hash;
    }

    private OtherComponent()
    {
        /* Reserved for deserialization */
    }

    [JsonPropertyName("name")]
    public string Name { get; set; }

    [JsonPropertyName("version")]
    public string Version { get; set; }

    [JsonPropertyName("downloadUrl")]
    public Uri DownloadUrl { get; set; }

    [JsonPropertyName("hash")]
    public string Hash { get; set; }

    public override ComponentType Type => ComponentType.Other;

    protected override string ComputeId() => $"{this.Name} {this.Version} {this.DownloadUrl} - {this.Type}";
}<|MERGE_RESOLUTION|>--- conflicted
+++ resolved
@@ -6,25 +6,17 @@
 
 public class OtherComponent : TypedComponent
 {
-<<<<<<< HEAD
-=======
     public OtherComponent()
     {
         /* Reserved for deserialization */
     }
 
->>>>>>> 9a2e5cd8
     public OtherComponent(string name, string version, Uri downloadUrl, string hash)
     {
         this.Name = this.ValidateRequiredInput(name, nameof(this.Name), nameof(ComponentType.Other));
         this.Version = this.ValidateRequiredInput(version, nameof(this.Version), nameof(ComponentType.Other));
         this.DownloadUrl = this.ValidateRequiredInput(downloadUrl, nameof(this.DownloadUrl), nameof(ComponentType.Other));
         this.Hash = hash;
-    }
-
-    private OtherComponent()
-    {
-        /* Reserved for deserialization */
     }
 
     [JsonPropertyName("name")]
