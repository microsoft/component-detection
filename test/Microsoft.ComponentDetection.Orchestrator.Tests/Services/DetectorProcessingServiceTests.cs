﻿using System;
using System.Collections.Generic;
using System.IO;
using System.Linq;
using System.Runtime.InteropServices;
using FluentAssertions;
using Microsoft.ComponentDetection.Common;
using Microsoft.ComponentDetection.Common.Telemetry.Records;
using Microsoft.ComponentDetection.Contracts;
using Microsoft.ComponentDetection.Contracts.TypedComponent;
using Microsoft.ComponentDetection.Orchestrator.ArgumentSets;
using Microsoft.ComponentDetection.Orchestrator.Services;
using Microsoft.VisualStudio.TestTools.UnitTesting;
using Moq;
using Newtonsoft.Json;

namespace Microsoft.ComponentDetection.Orchestrator.Tests.Services
{
    [TestClass]
    [TestCategory("Governance/All")]
    [TestCategory("Governance/ComponentDetection")]
    public class DetectorProcessingServiceTests
    {
        private Mock<ILogger> loggerMock;
        private DetectorProcessingService serviceUnderTest;
        private FastDirectoryWalkerFactory directoryWalkerFactory;

        private Mock<FileComponentDetector> firstFileComponentDetectorMock;
        private Mock<FileComponentDetector> secondFileComponentDetectorMock;
        private Mock<IComponentDetector> firstCommandComponentDetectorMock;
        private Mock<IComponentDetector> secondCommandComponentDetectorMock;
        private Mock<FileComponentDetector> experimentalFileComponentDetectorMock;

        private IEnumerable<IComponentDetector> detectorsToUse;

        private readonly Dictionary<string, DetectedComponent> componentDictionary = new Dictionary<string, DetectedComponent>()
        {
            { "firstFileDetectorId", new DetectedComponent(new NpmComponent($"{Guid.NewGuid()}", "FileComponentVersion1")) },
            { "secondFileDetectorId", new DetectedComponent(new NuGetComponent("FileComponentName2", "FileComponentVersion2")) },
            { "firstCommandDetectorId", new DetectedComponent(new NpmComponent("CommandComponentName1", "CommandComponentVersion1")) },
            { "secondCommandDetectorId",  new DetectedComponent(new NuGetComponent("CommandComponentName2", "CommandComponentVersion2")) },
            { "experimentalFileDetectorId", new DetectedComponent(new NuGetComponent("experimentalDetectorName", "experimentalDetectorVersion")) },
        };

        private IndividualDetectorScanResult ExpectedResultForDetector(string detectorId)
        {
            return new IndividualDetectorScanResult
            {
                AdditionalTelemetryDetails = new Dictionary<string, string> { { "detectorId", detectorId } },
                ResultCode = ProcessingResultCode.Success,
            };
        }

        private static DirectoryInfo defaultSourceDirectory = new DirectoryInfo(Path.Combine(Environment.CurrentDirectory, "SomeSource", "Directory"));
        private static BcdeArguments defaultArgs = new BcdeArguments { SourceDirectory = defaultSourceDirectory, DetectorArgs = Enumerable.Empty<string>() };

        private bool isWin;

        [TestInitialize]
        public void TestInit()
        {
            this.loggerMock = new Mock<ILogger>();
            this.serviceUnderTest = new DetectorProcessingService
            {
                Logger = this.loggerMock.Object,
            };

            this.directoryWalkerFactory = new FastDirectoryWalkerFactory()
            {
                Logger = this.loggerMock.Object,
                PathUtilityService = new PathUtilityService(),
            };

            this.serviceUnderTest.Scanner = this.directoryWalkerFactory;

            this.firstFileComponentDetectorMock = this.SetupFileDetectorMock("firstFileDetectorId");
            this.secondFileComponentDetectorMock = this.SetupFileDetectorMock("secondFileDetectorId");
            this.experimentalFileComponentDetectorMock = this.SetupFileDetectorMock("experimentalFileDetectorId");
            this.experimentalFileComponentDetectorMock.As<IExperimentalDetector>();

            this.firstCommandComponentDetectorMock = this.SetupCommandDetectorMock("firstCommandDetectorId");
            this.secondCommandComponentDetectorMock = this.SetupCommandDetectorMock("secondCommandDetectorId");

            this.isWin = RuntimeInformation.IsOSPlatform(OSPlatform.Windows);
        }

        private Mock<FileComponentDetector> SetupFileDetectorMock(string id)
        {
            var mockFileDetector = new Mock<FileComponentDetector>();
            mockFileDetector.SetupAllProperties();
            mockFileDetector.SetupGet(x => x.Id).Returns(id);

            var sourceDirectory = new DirectoryInfo(Path.Combine(Environment.CurrentDirectory, "Some", "Source", "Directory"));
            this.componentDictionary.Should().ContainKey(id, $"MockDetector id:{id}, should be in mock dictionary");

            var expectedResult = this.ExpectedResultForDetector(id);

            mockFileDetector.Setup(x => x.ExecuteDetectorAsync(It.Is<ScanRequest>(request => request.SourceDirectory == defaultArgs.SourceDirectory && request.ComponentRecorder != null))).ReturnsAsync(
                (ScanRequest request) =>
                {
                    return mockFileDetector.Object.ExecuteDetectorAsync(request).Result;
                }).Verifiable();
            mockFileDetector.Setup(x => x.ExecuteDetectorAsync(It.Is<ScanRequest>(request => request.SourceDirectory == defaultArgs.SourceDirectory && request.ComponentRecorder != null))).ReturnsAsync(
                (ScanRequest request) =>
                {
                    this.serviceUnderTest.Scanner.Initialize(request.SourceDirectory, request.DirectoryExclusionPredicate, 1);
                    this.FillComponentRecorder(request.ComponentRecorder, id);
                    return expectedResult;
                }).Verifiable();

            return mockFileDetector;
        }

        private IEnumerable<DetectedComponent> GetDiscoveredComponentsFromDetectorProcessingResult(DetectorProcessingResult detectorProcessingResult)
        {
            return detectorProcessingResult
                        .ComponentRecorders
                        .Select(componentRecorder => componentRecorder.Item2.GetDetectedComponents())
                        .SelectMany(x => x);
        }

        private void FillComponentRecorder(IComponentRecorder componentRecorder, string id)
        {
            var singleFileRecorder = componentRecorder.CreateSingleFileComponentRecorder("/mock/location");
            singleFileRecorder.RegisterUsage(this.componentDictionary[id], false);
        }

        private void ValidateExpectedComponents(DetectorProcessingResult result, IEnumerable<IComponentDetector> detectorsRan)
        {
            var shouldBePresent = detectorsRan.Where(detector => !(detector is IExperimentalDetector))
                .Select(detector => this.componentDictionary[detector.Id]);
            var isPresent = this.GetDiscoveredComponentsFromDetectorProcessingResult(result);

            var check = isPresent.Select(i => i.GetType());

            isPresent.All(discovered => shouldBePresent.Contains(discovered));
            shouldBePresent.Should().HaveCount(isPresent.Count());
        }

        private Mock<IComponentDetector> SetupCommandDetectorMock(string id)
        {
            var mockCommandDetector = new Mock<IComponentDetector>();
            mockCommandDetector.SetupAllProperties();
            mockCommandDetector.SetupGet(x => x.Id).Returns(id);

            this.componentDictionary.Should().ContainKey(id, $"MockDetector id:{id}, should be in mock dictionary");

            mockCommandDetector.Setup(x => x.ExecuteDetectorAsync(It.Is<ScanRequest>(request => request.SourceDirectory == defaultArgs.SourceDirectory && !request.DetectorArgs.Any()))).ReturnsAsync(
                (ScanRequest request) =>
                {
                    this.FillComponentRecorder(request.ComponentRecorder, id);
                    return this.ExpectedResultForDetector(id);
                }).Verifiable();

            return mockCommandDetector;
        }

        [TestMethod]
        public void ProcessDetectorsAsync_HappyPathReturnsDetectedComponents()
        {
<<<<<<< HEAD
            this.detectorsToUse = new[] {
                this.firstFileComponentDetectorMock.Object, this.secondFileComponentDetectorMock.Object, };
=======
            this.detectorsToUse = new[]
            {
                this.firstFileComponentDetectorMock.Object, this.secondFileComponentDetectorMock.Object
            };
>>>>>>> e1951401
            var results = this.serviceUnderTest.ProcessDetectorsAsync(defaultArgs, this.detectorsToUse, new DetectorRestrictions()).Result;

            this.firstFileComponentDetectorMock.Verify(x => x.ExecuteDetectorAsync(It.Is<ScanRequest>(request => request.SourceDirectory == defaultArgs.SourceDirectory)));
            this.secondFileComponentDetectorMock.Verify(x => x.ExecuteDetectorAsync(It.Is<ScanRequest>(request => request.SourceDirectory == defaultArgs.SourceDirectory)));

            this.ValidateExpectedComponents(results, this.detectorsToUse);
            this.GetDiscoveredComponentsFromDetectorProcessingResult(results).FirstOrDefault(x => x.Component?.Type == ComponentType.Npm).Component
                .Should().Be(this.componentDictionary[this.firstFileComponentDetectorMock.Object.Id].Component);
            this.GetDiscoveredComponentsFromDetectorProcessingResult(results).FirstOrDefault(x => x.Component?.Type == ComponentType.NuGet).Component
                .Should().Be(this.componentDictionary[this.secondFileComponentDetectorMock.Object.Id].Component);

            results.ResultCode.Should().Be(ProcessingResultCode.Success);
        }

        [TestMethod]
        public void ProcessDetectorsAsync_NullDetectedComponentsReturnIsCoalesced()
        {
            var mockComponentDetector = new Mock<IComponentDetector>();
            mockComponentDetector.Setup(d => d.Id).Returns("test");

            mockComponentDetector.Setup(x => x.ExecuteDetectorAsync(It.IsAny<ScanRequest>()))
                .ReturnsAsync(() =>
                {
                    return new IndividualDetectorScanResult
                    {
                        ResultCode = ProcessingResultCode.Success,
                        ContainerDetails = null,
                        AdditionalTelemetryDetails = null,
                    };
                });

            this.detectorsToUse = new[] { mockComponentDetector.Object };
            var results = this.serviceUnderTest.ProcessDetectorsAsync(defaultArgs, this.detectorsToUse, new DetectorRestrictions()).Result;

            results.ResultCode.Should().Be(ProcessingResultCode.Success);
        }

        [TestMethod]
        public void ProcessDetectorsAsync_HappyPathReturns_DependencyGraph()
        {
<<<<<<< HEAD
            this.detectorsToUse = new[] {
                this.firstFileComponentDetectorMock.Object, this.secondFileComponentDetectorMock.Object, };
=======
            this.detectorsToUse = new[]
            {
                this.firstFileComponentDetectorMock.Object, this.secondFileComponentDetectorMock.Object
            };
>>>>>>> e1951401
            var results = this.serviceUnderTest.ProcessDetectorsAsync(defaultArgs, this.detectorsToUse, new DetectorRestrictions()).Result;

            this.firstFileComponentDetectorMock.Verify(x => x.ExecuteDetectorAsync(It.Is<ScanRequest>(request => request.SourceDirectory == defaultArgs.SourceDirectory)));
            this.secondFileComponentDetectorMock.Verify(x => x.ExecuteDetectorAsync(It.Is<ScanRequest>(request => request.SourceDirectory == defaultArgs.SourceDirectory)));

            foreach (var discoveredComponent in this.GetDiscoveredComponentsFromDetectorProcessingResult(results))
            {
                var componentId = discoveredComponent.Component.Id;
                var isMatched = false;
                foreach (var graph in results.ComponentRecorders.Select(componentRecorder => componentRecorder.Item2.GetDependencyGraphsByLocation()).SelectMany(x => x.Values))
                {
                    isMatched |= graph.GetComponents().Contains(componentId);
                }

                isMatched.Should().BeTrue();
            }
        }

        [TestMethod]
        public void ProcessDetectorsAsync_AdditionalTelemetryDetailsAreReturned()
        {
<<<<<<< HEAD
            this.detectorsToUse = new[] {
                this.firstFileComponentDetectorMock.Object, this.secondFileComponentDetectorMock.Object, };
=======
            this.detectorsToUse = new[]
            {
                this.firstFileComponentDetectorMock.Object, this.secondFileComponentDetectorMock.Object
            };
>>>>>>> e1951401
            var records = TelemetryHelper.ExecuteWhileCapturingTelemetry<DetectorExecutionTelemetryRecord>(() =>
            {
                this.serviceUnderTest.ProcessDetectorsAsync(defaultArgs, this.detectorsToUse, new DetectorRestrictions()).Wait();
            });

            foreach (var record in records)
            {
                var additionalTelemetryDetails = JsonConvert.DeserializeObject<Dictionary<string, string>>(record.AdditionalTelemetryDetails);
                additionalTelemetryDetails["detectorId"].Should().Be(record.DetectorId);
            }
        }

        [TestMethod]
        public void ProcessDetectorsAsync_ExperimentalDetectorsDoNotReturnComponents()
        {
            this.detectorsToUse = new[]
            {
                this.firstFileComponentDetectorMock.Object, this.secondFileComponentDetectorMock.Object,
<<<<<<< HEAD
                this.experimentalFileComponentDetectorMock.Object, };
=======
                this.experimentalFileComponentDetectorMock.Object
            };
>>>>>>> e1951401

            DetectorProcessingResult results = null;
            var records = TelemetryHelper.ExecuteWhileCapturingTelemetry<DetectorExecutionTelemetryRecord>(() =>
            {
                results = this.serviceUnderTest.ProcessDetectorsAsync(defaultArgs, this.detectorsToUse, new DetectorRestrictions()).Result;
            });

            var experimentalDetectorRecord = records.FirstOrDefault(x => x.DetectorId == this.experimentalFileComponentDetectorMock.Object.Id);
            var experimentalComponent = this.componentDictionary[this.experimentalFileComponentDetectorMock.Object.Id].Component as NuGetComponent;

            // protect against test code changes.
            experimentalComponent.Name.Should().NotBeNullOrEmpty("Experimental component should be nuget and have a name");

            experimentalDetectorRecord.Should().NotBeNull();
            experimentalDetectorRecord.DetectedComponentCount.Should().Be(1);
            experimentalDetectorRecord.IsExperimental.Should().BeTrue();

            // We should have all components except the ones that came from our experimental detector
            this.GetDiscoveredComponentsFromDetectorProcessingResult(results).Count().Should().Be(records.Sum(x => x.DetectedComponentCount) - experimentalDetectorRecord.DetectedComponentCount);
            this.GetDiscoveredComponentsFromDetectorProcessingResult(results).All(x => (x.Component as NuGetComponent)?.Name != experimentalComponent.Name)
                .Should().BeTrue("Experimental component should not be in component list");
            results.ResultCode.Should().Be(ProcessingResultCode.Success);

            this.firstFileComponentDetectorMock.Verify(x => x.ExecuteDetectorAsync(It.Is<ScanRequest>(request => request.SourceDirectory == defaultArgs.SourceDirectory)));
            this.secondFileComponentDetectorMock.Verify(x => x.ExecuteDetectorAsync(It.Is<ScanRequest>(request => request.SourceDirectory == defaultArgs.SourceDirectory)));
            this.experimentalFileComponentDetectorMock.Verify(x => x.ExecuteDetectorAsync(It.Is<ScanRequest>(request => request.SourceDirectory == defaultArgs.SourceDirectory)));
        }

        [TestMethod]
        public void ProcessDetectorsAsync_ExperimentalDetectorsDoNormalStuffIfExplicitlyEnabled()
        {
            this.detectorsToUse = new[]
            {
                this.firstFileComponentDetectorMock.Object, this.secondFileComponentDetectorMock.Object,
<<<<<<< HEAD
                this.experimentalFileComponentDetectorMock.Object, };
=======
                this.experimentalFileComponentDetectorMock.Object
            };
>>>>>>> e1951401
            var experimentalDetectorId = this.experimentalFileComponentDetectorMock.Object.Id;

            DetectorProcessingResult results = null;
            var records = TelemetryHelper.ExecuteWhileCapturingTelemetry<DetectorExecutionTelemetryRecord>(() =>
            {
                results = this.serviceUnderTest.ProcessDetectorsAsync(defaultArgs, this.detectorsToUse, new DetectorRestrictions { ExplicitlyEnabledDetectorIds = new[] { experimentalDetectorId } }).Result;
            });

            // We should have all components except the ones that came from our experimental detector
            this.GetDiscoveredComponentsFromDetectorProcessingResult(results).Count().Should().Be(records.Sum(x => x.DetectedComponentCount));
            this.GetDiscoveredComponentsFromDetectorProcessingResult(results).FirstOrDefault(x => (x.Component as NuGetComponent)?.Name == (this.componentDictionary[experimentalDetectorId].Component as NuGetComponent).Name)
                .Should().NotBeNull();
            results.ResultCode.Should().Be(ProcessingResultCode.Success);

            this.firstFileComponentDetectorMock.Verify(x => x.ExecuteDetectorAsync(It.Is<ScanRequest>(request => request.SourceDirectory == defaultArgs.SourceDirectory)));
            this.secondFileComponentDetectorMock.Verify(x => x.ExecuteDetectorAsync(It.Is<ScanRequest>(request => request.SourceDirectory == defaultArgs.SourceDirectory)));
            this.experimentalFileComponentDetectorMock.Verify(x => x.ExecuteDetectorAsync(It.Is<ScanRequest>(request => request.SourceDirectory == defaultArgs.SourceDirectory)));
        }

        [TestMethod]
        public void ProcessDetectorsAsync_ExperimentalDetectorsThrowingDoesntKillDetection()
        {
            this.detectorsToUse = new[]
            {
                this.firstFileComponentDetectorMock.Object, this.secondFileComponentDetectorMock.Object,
<<<<<<< HEAD
                this.experimentalFileComponentDetectorMock.Object, };
=======
                this.experimentalFileComponentDetectorMock.Object
            };
>>>>>>> e1951401

            this.experimentalFileComponentDetectorMock.Setup(x => x.ExecuteDetectorAsync(It.Is<ScanRequest>(request => request.SourceDirectory == defaultArgs.SourceDirectory)))
                .Throws(new InvalidOperationException("Simulated experimental failure"));

            DetectorProcessingResult results = null;
            var records = TelemetryHelper.ExecuteWhileCapturingTelemetry<DetectorExecutionTelemetryRecord>(() =>
            {
                results = this.serviceUnderTest.ProcessDetectorsAsync(defaultArgs, this.detectorsToUse, new DetectorRestrictions()).Result;
            });

            var experimentalDetectorRecord = records.FirstOrDefault(x => x.DetectorId == this.experimentalFileComponentDetectorMock.Object.Id);
            experimentalDetectorRecord.Should().NotBeNull();
            experimentalDetectorRecord.DetectedComponentCount.Should().Be(0);
            experimentalDetectorRecord.IsExperimental.Should().BeTrue();
            experimentalDetectorRecord.ReturnCode.Should().Be((int)ProcessingResultCode.InputError);
            experimentalDetectorRecord.ExperimentalInformation.Contains("Simulated experimental failure");

            // We should have all components except the ones that came from our experimental detector
            this.GetDiscoveredComponentsFromDetectorProcessingResult(results).Count().Should().Be(records.Sum(x => x.DetectedComponentCount));
            results.ResultCode.Should().Be(ProcessingResultCode.Success);

            this.firstFileComponentDetectorMock.Verify(x => x.ExecuteDetectorAsync(It.Is<ScanRequest>(request => request.SourceDirectory == defaultArgs.SourceDirectory)));
            this.secondFileComponentDetectorMock.Verify(x => x.ExecuteDetectorAsync(It.Is<ScanRequest>(request => request.SourceDirectory == defaultArgs.SourceDirectory)));
        }

        [TestMethod]
        public void ProcessDetectorsAsync_DirectoryExclusionPredicateWorksAsExpected()
        {
<<<<<<< HEAD
            this.detectorsToUse = new[] {
                this.firstFileComponentDetectorMock.Object, };
=======
            this.detectorsToUse = new[]
            {
                this.firstFileComponentDetectorMock.Object
            };
>>>>>>> e1951401
            if (!RuntimeInformation.IsOSPlatform(OSPlatform.Windows))
            {
                Assert.Inconclusive("Test is platform specific and fails on non-windows");
            }

            var d1 = new DirectoryInfo(Path.Combine(Environment.CurrentDirectory, "shouldExclude", "stuff"));
            var d2 = new DirectoryInfo(Path.Combine(Environment.CurrentDirectory, "shouldNotExclude", "stuff"));

            ScanRequest capturedRequest = null;
            this.firstFileComponentDetectorMock.Setup(x => x.ExecuteDetectorAsync(It.IsAny<ScanRequest>()))
                .ReturnsAsync(this.ExpectedResultForDetector(this.firstFileComponentDetectorMock.Object.Id))
                .Callback<ScanRequest>(request => capturedRequest = request);

            this.serviceUnderTest.ProcessDetectorsAsync(defaultArgs, this.detectorsToUse, new DetectorRestrictions()).Wait();

            this.directoryWalkerFactory.Reset();

            // Base case should match all directories.
            capturedRequest.DirectoryExclusionPredicate(defaultArgs.SourceDirectory.Name, defaultArgs.SourceDirectory.Parent.Name).Should().BeFalse();
            capturedRequest.DirectoryExclusionPredicate(d1.Name, d1.Parent.FullName).Should().BeFalse();

            var argsWithExclusion = new BcdeArguments()
            {
                SourceDirectory = defaultSourceDirectory,
                DetectorArgs = Enumerable.Empty<string>(),
                DirectoryExclusionList = new[] { Path.Combine("**", "SomeSource", "**"), Path.Combine("**", "shouldExclude", "**") },
            };

            // Now exercise the exclusion code
            this.serviceUnderTest.ProcessDetectorsAsync(argsWithExclusion, this.detectorsToUse, new DetectorRestrictions()).Wait();

            this.directoryWalkerFactory.Reset();

            // Previous two tests should now exclude
            capturedRequest.DirectoryExclusionPredicate(defaultArgs.SourceDirectory.Name, defaultArgs.SourceDirectory.Parent.FullName).Should().BeTrue();
            capturedRequest.DirectoryExclusionPredicate(d1.Name, d1.Parent.FullName).Should().BeTrue();

            // Some other directory should still match
            capturedRequest.DirectoryExclusionPredicate(d2.Name, d2.Parent.FullName).Should().BeFalse();
        }

        [TestMethod]
        public void GenerateDirectoryExclusionPredicate_IgnoreCaseAndAllowWindowsPathsWorksAsExpected()
        {
            /*
            * We can't test a scenario like:
            *
            * SourceDirectory = /Some/Source/Directory
            * DirectoryExclusionList = *Some/*
            * allowWindowsPath = false
            *
            * and expect to exclude the directory, because when
            * we pass the SourceDirectory path to DirectoryInfo and we are running the test on Windows,
            * DirectoryInfo transalate it to C:\\Some\Source\Directory
            * making the test fail
            */

            if (!RuntimeInformation.IsOSPlatform(OSPlatform.Windows))
            {
                Assert.Inconclusive("Test is inconsistent for non-windows platforms");
            }

            // This unit test previously depended on defaultArgs.   But the author assumed that \Source\ was in the default source path, which may not be true on all developers machines.
            // control this more explicitly.
            var args = new BcdeArguments { SourceDirectory = new DirectoryInfo(this.isWin ? @"C:\Some\Source\Directory" : "/c/Some/Source/Directory"), DetectorArgs = Enumerable.Empty<string>() };

            var dn = args.SourceDirectory.Name.AsSpan();
            var dp = args.SourceDirectory.Parent.FullName.AsSpan();

            // Exclusion predicate is case sensitive and allow windows path, the exclusion list follow the windows path structure and has a case mismatch with the directory path, should not exclude
            args.DirectoryExclusionList = new[] { @"**\source\**" };
            var exclusionPredicate = this.serviceUnderTest.GenerateDirectoryExclusionPredicate(@"C:\somefake\dir", args.DirectoryExclusionList, args.DirectoryExclusionListObsolete, allowWindowsPaths: true, ignoreCase: false);
            Assert.IsFalse(exclusionPredicate(dn, dp));

            // Exclusion predicate is case sensitive and allow windows path, the exclusion list follow the windows path structure and match directory path case, should exclude
            args.DirectoryExclusionList = new[] { @"**\Source\**" };
            exclusionPredicate = this.serviceUnderTest.GenerateDirectoryExclusionPredicate(@"C:\somefake\dir", args.DirectoryExclusionList, args.DirectoryExclusionListObsolete, allowWindowsPaths: true, ignoreCase: false);
            Assert.IsTrue(exclusionPredicate(dn, dp));

            // Exclusion predicate is not case sensitive and allow windows path, the exclusion list follow the windows path, should exclude
            args.DirectoryExclusionList = new[] { @"**\sOuRce\**" };
            exclusionPredicate = this.serviceUnderTest.GenerateDirectoryExclusionPredicate(@"C:\somefake\dir", args.DirectoryExclusionList, args.DirectoryExclusionListObsolete, allowWindowsPaths: true, ignoreCase: true);
            Assert.IsTrue(exclusionPredicate(dn, dp));

            // Exclusion predicate does not support windows path and the exclusion list define the path as a windows path, should not exclude
            args.DirectoryExclusionList = new[] { @"**\Source\**" };
            exclusionPredicate = this.serviceUnderTest.GenerateDirectoryExclusionPredicate(@"C:\somefake\dir", args.DirectoryExclusionList, args.DirectoryExclusionListObsolete, allowWindowsPaths: false, ignoreCase: true);
            Assert.IsFalse(exclusionPredicate(dn, dp));

            // Exclusion predicate support windows path and the exclusion list define the path as a windows path, should exclude
            args.DirectoryExclusionList = new[] { @"**\Source\**" };
            exclusionPredicate = this.serviceUnderTest.GenerateDirectoryExclusionPredicate(@"C:\somefake\dir", args.DirectoryExclusionList, args.DirectoryExclusionListObsolete, allowWindowsPaths: true, ignoreCase: true);
            Assert.IsTrue(exclusionPredicate(dn, dp));

            // Exclusion predicate support windows path and the exclusion list does not define a windows path, should exclude
            args.DirectoryExclusionList = new[] { @"**/Source/**", @"**/Source\**" };
            exclusionPredicate = this.serviceUnderTest.GenerateDirectoryExclusionPredicate(@"C:\somefake\dir", args.DirectoryExclusionList, args.DirectoryExclusionListObsolete, allowWindowsPaths: true, ignoreCase: true);
            Assert.IsTrue(exclusionPredicate(dn, dp));
        }

        [TestMethod]
        public void ProcessDetectorsAsync_DirectoryExclusionPredicateWorksAsExpectedForObsolete()
        {
<<<<<<< HEAD
            this.detectorsToUse = new[] {
                this.firstFileComponentDetectorMock.Object, };
=======
            this.detectorsToUse = new[]
            {
                this.firstFileComponentDetectorMock.Object
            };
>>>>>>> e1951401
            var sourceDirectory = defaultSourceDirectory;
            var args = defaultArgs;
            var d1 = new DirectoryInfo(Path.Combine(sourceDirectory.FullName, "Child"));
            var d2 = new DirectoryInfo(Path.Combine(sourceDirectory.FullName, "..", "bin"));
            var d3 = new DirectoryInfo(Path.Combine(sourceDirectory.FullName, "OtherChild"));

            foreach (var di in new[] { sourceDirectory, d1, d2, d3 })
            {
                if (!di.Exists)
                {
                    di.Create();
                }
            }

            Environment.CurrentDirectory = sourceDirectory.FullName;

            ScanRequest capturedRequest = null;
            this.firstFileComponentDetectorMock.Setup(x => x.ExecuteDetectorAsync(It.IsAny<ScanRequest>()))
                .ReturnsAsync(this.ExpectedResultForDetector(this.firstFileComponentDetectorMock.Object.Id))
                .Callback<ScanRequest>(request => capturedRequest = request);

            this.serviceUnderTest.ProcessDetectorsAsync(args, this.detectorsToUse, new DetectorRestrictions()).Wait();

            this.directoryWalkerFactory.Reset();

            // Base case should match all directories.
            capturedRequest.DirectoryExclusionPredicate(args.SourceDirectory.Name.AsSpan(), args.SourceDirectory.Parent.FullName.AsSpan()).Should().BeFalse();
            capturedRequest.DirectoryExclusionPredicate(d1.Name.AsSpan(), d1.Parent.FullName.AsSpan()).Should().BeFalse();

            // Now exercise the exclusion code
            args.DirectoryExclusionListObsolete = new[] { Path.Combine("Child"), Path.Combine("..", "bin") };
            this.serviceUnderTest.ProcessDetectorsAsync(
                args,
                new[] { this.firstFileComponentDetectorMock.Object },
                new DetectorRestrictions()).Wait();

            this.directoryWalkerFactory.Reset();

            // Previous two tests should now exclude
            capturedRequest.DirectoryExclusionPredicate(d1.Name.AsSpan(), d1.Parent.FullName.AsSpan()).Should().BeTrue();
            capturedRequest.DirectoryExclusionPredicate(d2.Name.AsSpan(), d2.Parent.FullName.AsSpan()).Should().BeTrue();

            // Some other directory should still match
            capturedRequest.DirectoryExclusionPredicate(d3.Name.AsSpan(), d3.Parent.FullName.AsSpan()).Should().BeFalse();
        }

        [TestMethod]
        public void ProcessDetectorsAsync_CapturesTelemetry()
        {
            var args = defaultArgs;
<<<<<<< HEAD
            this.detectorsToUse = new[] {
                this.firstFileComponentDetectorMock.Object, this.secondFileComponentDetectorMock.Object, };
=======
            this.detectorsToUse = new[]
            {
                this.firstFileComponentDetectorMock.Object, this.secondFileComponentDetectorMock.Object
            };
>>>>>>> e1951401

            var records = TelemetryHelper.ExecuteWhileCapturingTelemetry<DetectorExecutionTelemetryRecord>(() =>
            {
                this.serviceUnderTest.ProcessDetectorsAsync(args, this.detectorsToUse, new DetectorRestrictions()).Wait();
            });

            records.Should().Contain(x => x is DetectorExecutionTelemetryRecord);
            records.Count(x => x is DetectorExecutionTelemetryRecord)
                .Should().Be(2);
            var firstDetectorRecord = records.FirstOrDefault(x => x.DetectorId == this.firstFileComponentDetectorMock.Object.Id);
            firstDetectorRecord.Should().NotBeNull();
            firstDetectorRecord.ExecutionTime.Should().BePositive();

            var secondDetectorRecord = records.FirstOrDefault(x => x.DetectorId == this.secondFileComponentDetectorMock.Object.Id);
            secondDetectorRecord.Should().NotBeNull();

            this.firstFileComponentDetectorMock.Verify(x => x.ExecuteDetectorAsync(It.Is<ScanRequest>(request => request.SourceDirectory == defaultArgs.SourceDirectory)));
            this.secondFileComponentDetectorMock.Verify(x => x.ExecuteDetectorAsync(It.Is<ScanRequest>(request => request.SourceDirectory == defaultArgs.SourceDirectory)));
        }

        [TestMethod]
        public void ProcessDetectorsAsync_ExecutesMixedCommandAndFileDetectors()
        {
            this.detectorsToUse = new[]
            {
                this.firstFileComponentDetectorMock.Object, this.secondFileComponentDetectorMock.Object,
                this.firstCommandComponentDetectorMock.Object,
<<<<<<< HEAD
                this.secondCommandComponentDetectorMock.Object, };
=======
                this.secondCommandComponentDetectorMock.Object
            };
>>>>>>> e1951401

            DetectorProcessingResult results = null;
            var records = TelemetryHelper.ExecuteWhileCapturingTelemetry<DetectorExecutionTelemetryRecord>(() =>
            {
                results = this.serviceUnderTest.ProcessDetectorsAsync(defaultArgs, this.detectorsToUse, new DetectorRestrictions()).Result;
            });

            results.Should().NotBeNull("Detector processing failed");

            records.Should().Contain(x => x is DetectorExecutionTelemetryRecord);

            records.Count(x => x is DetectorExecutionTelemetryRecord)
                .Should().Be(4);

            this.ValidateExpectedComponents(results, this.detectorsToUse);

            this.firstFileComponentDetectorMock.Verify(x => x.ExecuteDetectorAsync(It.Is<ScanRequest>(request => request.SourceDirectory == defaultArgs.SourceDirectory)));
            this.secondFileComponentDetectorMock.Verify(x => x.ExecuteDetectorAsync(It.Is<ScanRequest>(request => request.SourceDirectory == defaultArgs.SourceDirectory)));
            this.firstCommandComponentDetectorMock.Verify(x => x.ExecuteDetectorAsync(It.Is<ScanRequest>(request => request.SourceDirectory == defaultArgs.SourceDirectory)));
            this.secondCommandComponentDetectorMock.Verify(x => x.ExecuteDetectorAsync(It.Is<ScanRequest>(request => request.SourceDirectory == defaultArgs.SourceDirectory)));
        }

        [TestMethod]
        public void ProcessDetectorsAsync_HandlesDetectorArgs()
        {
            ScanRequest capturedRequest = null;
            this.firstFileComponentDetectorMock.Setup(x => x.ExecuteDetectorAsync(It.IsAny<ScanRequest>()))
                .ReturnsAsync(this.ExpectedResultForDetector(this.firstFileComponentDetectorMock.Object.Id))
                .Callback<ScanRequest>(request => capturedRequest = request);

            var args = defaultArgs;
            args.DetectorArgs = new string[] { "arg1=val1", "arg2", "arg3=val3" };

            this.serviceUnderTest.ProcessDetectorsAsync(defaultArgs, new[] { this.firstFileComponentDetectorMock.Object }, new DetectorRestrictions()).Wait();

            capturedRequest.DetectorArgs
                .Should().Contain("arg1", "val1")
                .And.NotContainKey("arg2")
                .And.Contain("arg3", "val3");
        }
    }
}<|MERGE_RESOLUTION|>--- conflicted
+++ resolved
@@ -158,15 +158,11 @@
         [TestMethod]
         public void ProcessDetectorsAsync_HappyPathReturnsDetectedComponents()
         {
-<<<<<<< HEAD
-            this.detectorsToUse = new[] {
-                this.firstFileComponentDetectorMock.Object, this.secondFileComponentDetectorMock.Object, };
-=======
-            this.detectorsToUse = new[]
-            {
-                this.firstFileComponentDetectorMock.Object, this.secondFileComponentDetectorMock.Object
-            };
->>>>>>> e1951401
+            this.detectorsToUse = new[]
+            {
+                this.firstFileComponentDetectorMock.Object, this.secondFileComponentDetectorMock.Object,
+            };
+
             var results = this.serviceUnderTest.ProcessDetectorsAsync(defaultArgs, this.detectorsToUse, new DetectorRestrictions()).Result;
 
             this.firstFileComponentDetectorMock.Verify(x => x.ExecuteDetectorAsync(It.Is<ScanRequest>(request => request.SourceDirectory == defaultArgs.SourceDirectory)));
@@ -207,15 +203,11 @@
         [TestMethod]
         public void ProcessDetectorsAsync_HappyPathReturns_DependencyGraph()
         {
-<<<<<<< HEAD
-            this.detectorsToUse = new[] {
-                this.firstFileComponentDetectorMock.Object, this.secondFileComponentDetectorMock.Object, };
-=======
-            this.detectorsToUse = new[]
-            {
-                this.firstFileComponentDetectorMock.Object, this.secondFileComponentDetectorMock.Object
-            };
->>>>>>> e1951401
+            this.detectorsToUse = new[]
+            {
+                this.firstFileComponentDetectorMock.Object, this.secondFileComponentDetectorMock.Object,
+            };
+            
             var results = this.serviceUnderTest.ProcessDetectorsAsync(defaultArgs, this.detectorsToUse, new DetectorRestrictions()).Result;
 
             this.firstFileComponentDetectorMock.Verify(x => x.ExecuteDetectorAsync(It.Is<ScanRequest>(request => request.SourceDirectory == defaultArgs.SourceDirectory)));
@@ -237,15 +229,11 @@
         [TestMethod]
         public void ProcessDetectorsAsync_AdditionalTelemetryDetailsAreReturned()
         {
-<<<<<<< HEAD
-            this.detectorsToUse = new[] {
-                this.firstFileComponentDetectorMock.Object, this.secondFileComponentDetectorMock.Object, };
-=======
-            this.detectorsToUse = new[]
-            {
-                this.firstFileComponentDetectorMock.Object, this.secondFileComponentDetectorMock.Object
-            };
->>>>>>> e1951401
+            this.detectorsToUse = new[]
+            {
+                this.firstFileComponentDetectorMock.Object, this.secondFileComponentDetectorMock.Object,
+            };
+
             var records = TelemetryHelper.ExecuteWhileCapturingTelemetry<DetectorExecutionTelemetryRecord>(() =>
             {
                 this.serviceUnderTest.ProcessDetectorsAsync(defaultArgs, this.detectorsToUse, new DetectorRestrictions()).Wait();
@@ -264,12 +252,9 @@
             this.detectorsToUse = new[]
             {
                 this.firstFileComponentDetectorMock.Object, this.secondFileComponentDetectorMock.Object,
-<<<<<<< HEAD
-                this.experimentalFileComponentDetectorMock.Object, };
-=======
-                this.experimentalFileComponentDetectorMock.Object
-            };
->>>>>>> e1951401
+
+                this.experimentalFileComponentDetectorMock.Object,
+            };
 
             DetectorProcessingResult results = null;
             var records = TelemetryHelper.ExecuteWhileCapturingTelemetry<DetectorExecutionTelemetryRecord>(() =>
@@ -304,12 +289,9 @@
             this.detectorsToUse = new[]
             {
                 this.firstFileComponentDetectorMock.Object, this.secondFileComponentDetectorMock.Object,
-<<<<<<< HEAD
-                this.experimentalFileComponentDetectorMock.Object, };
-=======
-                this.experimentalFileComponentDetectorMock.Object
-            };
->>>>>>> e1951401
+                this.experimentalFileComponentDetectorMock.Object,
+            };
+            
             var experimentalDetectorId = this.experimentalFileComponentDetectorMock.Object.Id;
 
             DetectorProcessingResult results = null;
@@ -335,12 +317,8 @@
             this.detectorsToUse = new[]
             {
                 this.firstFileComponentDetectorMock.Object, this.secondFileComponentDetectorMock.Object,
-<<<<<<< HEAD
-                this.experimentalFileComponentDetectorMock.Object, };
-=======
-                this.experimentalFileComponentDetectorMock.Object
-            };
->>>>>>> e1951401
+                this.experimentalFileComponentDetectorMock.Object,
+            };
 
             this.experimentalFileComponentDetectorMock.Setup(x => x.ExecuteDetectorAsync(It.Is<ScanRequest>(request => request.SourceDirectory == defaultArgs.SourceDirectory)))
                 .Throws(new InvalidOperationException("Simulated experimental failure"));
@@ -369,15 +347,11 @@
         [TestMethod]
         public void ProcessDetectorsAsync_DirectoryExclusionPredicateWorksAsExpected()
         {
-<<<<<<< HEAD
-            this.detectorsToUse = new[] {
-                this.firstFileComponentDetectorMock.Object, };
-=======
-            this.detectorsToUse = new[]
-            {
-                this.firstFileComponentDetectorMock.Object
-            };
->>>>>>> e1951401
+            this.detectorsToUse = new[]
+            {
+                this.firstFileComponentDetectorMock.Object,
+            };
+
             if (!RuntimeInformation.IsOSPlatform(OSPlatform.Windows))
             {
                 Assert.Inconclusive("Test is platform specific and fails on non-windows");
@@ -481,15 +455,11 @@
         [TestMethod]
         public void ProcessDetectorsAsync_DirectoryExclusionPredicateWorksAsExpectedForObsolete()
         {
-<<<<<<< HEAD
-            this.detectorsToUse = new[] {
-                this.firstFileComponentDetectorMock.Object, };
-=======
-            this.detectorsToUse = new[]
-            {
-                this.firstFileComponentDetectorMock.Object
-            };
->>>>>>> e1951401
+            this.detectorsToUse = new[]
+            {
+                this.firstFileComponentDetectorMock.Object,
+            };
+
             var sourceDirectory = defaultSourceDirectory;
             var args = defaultArgs;
             var d1 = new DirectoryInfo(Path.Combine(sourceDirectory.FullName, "Child"));
@@ -540,15 +510,12 @@
         public void ProcessDetectorsAsync_CapturesTelemetry()
         {
             var args = defaultArgs;
-<<<<<<< HEAD
-            this.detectorsToUse = new[] {
-                this.firstFileComponentDetectorMock.Object, this.secondFileComponentDetectorMock.Object, };
-=======
-            this.detectorsToUse = new[]
-            {
-                this.firstFileComponentDetectorMock.Object, this.secondFileComponentDetectorMock.Object
-            };
->>>>>>> e1951401
+
+            this.detectorsToUse = new[]
+            {
+                this.firstFileComponentDetectorMock.Object, this.secondFileComponentDetectorMock.Object,
+            };
+
 
             var records = TelemetryHelper.ExecuteWhileCapturingTelemetry<DetectorExecutionTelemetryRecord>(() =>
             {
@@ -576,12 +543,10 @@
             {
                 this.firstFileComponentDetectorMock.Object, this.secondFileComponentDetectorMock.Object,
                 this.firstCommandComponentDetectorMock.Object,
-<<<<<<< HEAD
-                this.secondCommandComponentDetectorMock.Object, };
-=======
-                this.secondCommandComponentDetectorMock.Object
-            };
->>>>>>> e1951401
+
+                this.secondCommandComponentDetectorMock.Object,
+            };
+
 
             DetectorProcessingResult results = null;
             var records = TelemetryHelper.ExecuteWhileCapturingTelemetry<DetectorExecutionTelemetryRecord>(() =>
