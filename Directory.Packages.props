--- conflicted
+++ resolved
@@ -9,69 +9,39 @@
     <PackageVersion Include="CommandLineParser" Version="2.9.1" />
     <PackageVersion Include="coverlet.msbuild" Version="3.2.0" />
     <PackageVersion Include="Docker.DotNet" Version="3.125.12" />
-<<<<<<< HEAD
-    <PackageVersion Include="FluentAssertions" Version="6.9.0" />
-=======
     <PackageVersion Include="FluentAssertions" Version="6.10.0" />
->>>>>>> 273d48eb
     <PackageVersion Include="Microsoft.AspNet.WebApi.Client" Version="5.2.9" />
     <PackageVersion Include="Microsoft.Extensions.Caching.Memory" Version="7.0.0" />
     <PackageVersion Include="Microsoft.Extensions.DependencyInjection" Version="7.0.0" />
     <PackageVersion Include="Microsoft.Extensions.DependencyInjection.Abstractions" Version="7.0.0" />
-<<<<<<< HEAD
-    <PackageVersion Include="Microsoft.NET.Test.Sdk" Version="17.4.1" />
-    <PackageVersion Include="Microsoft.SourceLink.GitHub" Version="1.1.1" />
-    <PackageVersion Include="Microsoft.VisualStudio.Threading.Analyzers" Version="17.4.33" />
-    <PackageVersion Include="DotNet.Glob" Version="2.1.1" />
-    <PackageVersion Include="MinVer" Version="4.2.0" />
-=======
     <PackageVersion Include="Microsoft.Extensions.Logging" Version="7.0.0" />
     <PackageVersion Include="Microsoft.NET.Test.Sdk" Version="17.5.0" />
     <PackageVersion Include="Microsoft.SourceLink.GitHub" Version="1.1.1" />
     <PackageVersion Include="Microsoft.VisualStudio.Threading.Analyzers" Version="17.5.22" />
     <PackageVersion Include="DotNet.Glob" Version="2.1.1" />
     <PackageVersion Include="MinVer" Version="4.3.0" />
->>>>>>> 273d48eb
     <PackageVersion Include="Moq" Version="4.18.4" />
     <PackageVersion Include="morelinq" Version="3.3.2" />
     <PackageVersion Include="MSTest.TestAdapter" Version="3.0.2" />
     <PackageVersion Include="MSTest.TestFramework" Version="3.0.2" />
     <PackageVersion Include="Newtonsoft.Json" Version="13.0.2" />
-<<<<<<< HEAD
-    <PackageVersion Include="NuGet.ProjectModel" Version="6.4.0" />
-    <PackageVersion Include="NuGet.Versioning" Version="6.4.0" />
-    <PackageVersion Include="packageurl-dotnet" Version="1.0.0" />
-    <PackageVersion Include="Polly" Version="7.2.3" />
-    <PackageVersion Include="SemanticVersioning" Version="2.0.2" />
-    <PackageVersion Include="StyleCop.Analyzers" Version="1.2.0-beta.435" />
-    <PackageVersion Include="System.Composition.AttributedModel" Version="7.0.0" />
-    <PackageVersion Include="System.Composition.Convention" Version="7.0.0" />
-    <PackageVersion Include="System.Composition.Hosting" Version="7.0.0" />
-    <PackageVersion Include="System.Composition.Runtime" Version="7.0.0" />
-    <PackageVersion Include="System.Composition.TypedParts" Version="7.0.0" />
-=======
     <PackageVersion Include="NuGet.ProjectModel" Version="6.5.0" />
     <PackageVersion Include="NuGet.Versioning" Version="6.5.0" />
     <PackageVersion Include="packageurl-dotnet" Version="1.0.0" />
     <PackageVersion Include="Polly" Version="7.2.3" />
-    <PackageVersion Include="Semver" Version="2.2.0" />
+    <PackageVersion Include="SemanticVersioning" Version="2.0.2" />
     <PackageVersion Include="Serilog" Version="2.12.0" />
     <PackageVersion Include="Serilog.Extensions.Hosting" Version="5.0.1" />
     <PackageVersion Include="Serilog.Extensions.Logging" Version="3.1.0" />
     <PackageVersion Include="Serilog.Sinks.Console" Version="4.1.0" />
     <PackageVersion Include="Serilog.Sinks.File" Version="5.0.0" />
     <PackageVersion Include="StyleCop.Analyzers" Version="1.2.0-beta.435" />
->>>>>>> 273d48eb
     <PackageVersion Include="System.Memory" Version="4.5.5" />
     <PackageVersion Include="System.Reactive" Version="5.0.0" />
     <PackageVersion Include="System.Runtime.Loader" Version="4.3.0" />
     <PackageVersion Include="System.Threading.Tasks.Dataflow" Version="7.0.0" />
     <PackageVersion Include="Tomlyn" Version="0.16.2" />
-<<<<<<< HEAD
-    <PackageVersion Include="yamldotnet" Version="12.3.1" />
-=======
     <PackageVersion Include="yamldotnet" Version="13.0.1" />
->>>>>>> 273d48eb
     <PackageVersion Include="Faker.net" Version="2.0.154" />
     <PackageVersion Include="Valleysoft.DockerfileModel" Version="1.1.0" />
   </ItemGroup>
