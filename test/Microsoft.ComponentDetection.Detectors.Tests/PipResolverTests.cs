using System;
using System.Collections.Generic;
using System.Linq;
using System.Threading.Tasks;
using Microsoft.ComponentDetection.Contracts;
using Microsoft.ComponentDetection.Contracts.TypedComponent;
using Microsoft.ComponentDetection.Detectors.Pip;
using Microsoft.VisualStudio.TestTools.UnitTesting;
using Moq;

namespace Microsoft.ComponentDetection.Detectors.Tests
{
    [TestClass]
    [TestCategory("Governance/All")]
    [TestCategory("Governance/ComponentDetection")]
    public class PipResolverTests
    {
        private Mock<ILogger> loggerMock;
        private Mock<IPyPiClient> pyPiClient;

        [TestInitialize]
        public void TestInitialize()
        {
            this.loggerMock = new Mock<ILogger>();
            this.pyPiClient = new Mock<IPyPiClient>();
        }

        [TestMethod]
        public async Task TestPipResolverSimpleGraph()
        {
            var a = new PipDependencySpecification("a==1.0");
            var b = new PipDependencySpecification("b==1.0");
            var c = new PipDependencySpecification("c==1.0");

            var versions = new List<string> { "1.0" };

            var aReleases = this.CreateReleasesDictionary(versions);
            var bReleases = this.CreateReleasesDictionary(versions);
            var cReleases = this.CreateReleasesDictionary(versions);

            this.pyPiClient.Setup(x => x.GetReleases(a)).ReturnsAsync(aReleases);
            this.pyPiClient.Setup(x => x.GetReleases(b)).ReturnsAsync(bReleases);
            this.pyPiClient.Setup(x => x.GetReleases(c)).ReturnsAsync(cReleases);

            this.pyPiClient.Setup(x => x.FetchPackageDependencies("a", "1.0", aReleases["1.0"].First())).ReturnsAsync(new List<PipDependencySpecification> { b });
            this.pyPiClient.Setup(x => x.FetchPackageDependencies("b", "1.0", bReleases["1.0"].First())).ReturnsAsync(new List<PipDependencySpecification> { c });
            this.pyPiClient.Setup(x => x.FetchPackageDependencies("c", "1.0", cReleases["1.0"].First())).ReturnsAsync(new List<PipDependencySpecification> { });

            var dependencies = new List<PipDependencySpecification> { a };

            var resolver = new PythonResolver() { PypiClient = this.pyPiClient.Object, Logger = this.loggerMock.Object, };

            var resolveResult = await resolver.ResolveRoots(dependencies);

            Assert.IsNotNull(resolveResult);

            var expectedA = new PipGraphNode(new PipComponent("a", "1.0"));
            var expectedB = new PipGraphNode(new PipComponent("b", "1.0"));
            var expectedC = new PipGraphNode(new PipComponent("c", "1.0"));

            expectedA.Children.Add(expectedB);
            expectedB.Parents.Add(expectedA);
            expectedB.Children.Add(expectedC);
            expectedC.Parents.Add(expectedB);

            Assert.IsTrue(this.CompareGraphs(resolveResult.First(), expectedA));
        }

        [TestMethod]
        public async Task TestPipResolverNonExistantRoot()
        {
            var a = new PipDependencySpecification("a==1.0");
            var b = new PipDependencySpecification("b==1.0");
            var c = new PipDependencySpecification("c==1.0");
            var doesNotExist = new PipDependencySpecification("dne==1.0");

            var versions = new List<string> { "1.0" };

            var aReleases = this.CreateReleasesDictionary(versions);
            var bReleases = this.CreateReleasesDictionary(versions);
            var cReleases = this.CreateReleasesDictionary(versions);

            this.pyPiClient.Setup(x => x.GetReleases(a)).ReturnsAsync(aReleases);
            this.pyPiClient.Setup(x => x.GetReleases(b)).ReturnsAsync(bReleases);
            this.pyPiClient.Setup(x => x.GetReleases(c)).ReturnsAsync(cReleases);
            this.pyPiClient.Setup(x => x.GetReleases(doesNotExist)).ReturnsAsync(this.CreateReleasesDictionary(new List<string>()));

            this.pyPiClient.Setup(x => x.FetchPackageDependencies("a", "1.0", aReleases["1.0"].First())).ReturnsAsync(new List<PipDependencySpecification> { b });
            this.pyPiClient.Setup(x => x.FetchPackageDependencies("b", "1.0", bReleases["1.0"].First())).ReturnsAsync(new List<PipDependencySpecification> { c });
            this.pyPiClient.Setup(x => x.FetchPackageDependencies("c", "1.0", cReleases["1.0"].First())).ReturnsAsync(new List<PipDependencySpecification> { });

            var dependencies = new List<PipDependencySpecification> { a, doesNotExist };

            var resolver = new PythonResolver() { PypiClient = this.pyPiClient.Object, Logger = this.loggerMock.Object, };

            var resolveResult = await resolver.ResolveRoots(dependencies);

            Assert.IsNotNull(resolveResult);

            var expectedA = new PipGraphNode(new PipComponent("a", "1.0"));
            var expectedB = new PipGraphNode(new PipComponent("b", "1.0"));
            var expectedC = new PipGraphNode(new PipComponent("c", "1.0"));

            expectedA.Children.Add(expectedB);
            expectedB.Parents.Add(expectedA);
            expectedB.Children.Add(expectedC);
            expectedC.Parents.Add(expectedB);

            Assert.IsTrue(this.CompareGraphs(resolveResult.First(), expectedA));
        }

        [TestMethod]
        public async Task TestPipResolverNonExistantLeaf()
        {
            var a = new PipDependencySpecification("a==1.0");
            var b = new PipDependencySpecification("b==1.0");
            var c = new PipDependencySpecification("c==1.0");

            var versions = new List<string> { "1.0" };

            var aReleases = this.CreateReleasesDictionary(versions);
            var bReleases = this.CreateReleasesDictionary(versions);
            var cReleases = this.CreateReleasesDictionary(versions);

            this.pyPiClient.Setup(x => x.GetReleases(a)).ReturnsAsync(aReleases);
            this.pyPiClient.Setup(x => x.GetReleases(b)).ReturnsAsync(bReleases);
            this.pyPiClient.Setup(x => x.GetReleases(c)).ReturnsAsync(this.CreateReleasesDictionary(new List<string>()));

            this.pyPiClient.Setup(x => x.FetchPackageDependencies("a", "1.0", aReleases["1.0"].First())).ReturnsAsync(new List<PipDependencySpecification> { b });
            this.pyPiClient.Setup(x => x.FetchPackageDependencies("b", "1.0", bReleases["1.0"].First())).ReturnsAsync(new List<PipDependencySpecification> { c });

            var dependencies = new List<PipDependencySpecification> { a };

            var resolver = new PythonResolver() { PypiClient = this.pyPiClient.Object, Logger = this.loggerMock.Object, };

            var resolveResult = await resolver.ResolveRoots(dependencies);

            Assert.IsNotNull(resolveResult);

            var expectedA = new PipGraphNode(new PipComponent("a", "1.0"));
            var expectedB = new PipGraphNode(new PipComponent("b", "1.0"));

            expectedA.Children.Add(expectedB);
            expectedB.Parents.Add(expectedA);

            Assert.IsTrue(this.CompareGraphs(resolveResult.First(), expectedA));
            this.pyPiClient.Verify(x => x.FetchPackageDependencies(It.IsAny<string>(), It.IsAny<string>(), It.IsAny<PythonProjectRelease>()), Times.Exactly(2));
        }

        [TestMethod]
        public async Task TestPipResolverBacktrack()
        {
            var a = new PipDependencySpecification("a==1.0");
            var b = new PipDependencySpecification("b==1.0");
            var c = new PipDependencySpecification("c<=1.1");
            var cAlt = new PipDependencySpecification("c==1.0");

            var versions = new List<string> { "1.0" };

            var otherVersions = new List<string> { "1.0", "1.1" };

            var aReleases = this.CreateReleasesDictionary(versions);
            var bReleases = this.CreateReleasesDictionary(versions);
            var cReleases = this.CreateReleasesDictionary(otherVersions);

            this.pyPiClient.Setup(x => x.GetReleases(a)).ReturnsAsync(aReleases);
            this.pyPiClient.Setup(x => x.GetReleases(b)).ReturnsAsync(bReleases);
            this.pyPiClient.Setup(x => x.GetReleases(c)).ReturnsAsync(cReleases);

            this.pyPiClient.Setup(x => x.FetchPackageDependencies("a", "1.0", aReleases["1.0"].First())).ReturnsAsync(new List<PipDependencySpecification> { b, c });
            this.pyPiClient.Setup(x => x.FetchPackageDependencies("b", "1.0", bReleases["1.0"].First())).ReturnsAsync(new List<PipDependencySpecification> { cAlt });
            this.pyPiClient.Setup(x => x.FetchPackageDependencies("c", "1.1", cReleases["1.1"].First())).ReturnsAsync(new List<PipDependencySpecification> { });
            this.pyPiClient.Setup(x => x.FetchPackageDependencies("c", "1.0", cReleases["1.0"].First())).ReturnsAsync(new List<PipDependencySpecification> { });

            var dependencies = new List<PipDependencySpecification> { a };

            var resolver = new PythonResolver() { PypiClient = this.pyPiClient.Object, Logger = this.loggerMock.Object, };

            var resolveResult = await resolver.ResolveRoots(dependencies);

            Assert.IsNotNull(resolveResult);

            var expectedA = new PipGraphNode(new PipComponent("a", "1.0"));
            var expectedB = new PipGraphNode(new PipComponent("b", "1.0"));
            var expectedC = new PipGraphNode(new PipComponent("c", "1.0"));

            expectedA.Children.Add(expectedB);
            expectedA.Children.Add(expectedC);
            expectedB.Parents.Add(expectedA);
            expectedB.Children.Add(expectedC);
            expectedC.Parents.Add(expectedA);
            expectedC.Parents.Add(expectedB);

            Assert.IsTrue(this.CompareGraphs(resolveResult.First(), expectedA));
            this.pyPiClient.Verify(x => x.FetchPackageDependencies(It.IsAny<string>(), It.IsAny<string>(), It.IsAny<PythonProjectRelease>()), Times.Exactly(4));
        }

        private bool CompareGraphs(PipGraphNode a, PipGraphNode b)
        {
            var componentA = (PipComponent)a.Value;
            var componentB = (PipComponent)b.Value;

            if (!string.Equals(componentA.Name, componentB.Name, StringComparison.OrdinalIgnoreCase) ||
                !string.Equals(componentA.Version, componentB.Version, StringComparison.OrdinalIgnoreCase))
            {
                return false;
            }

            if (a.Children.Count != b.Children.Count)
            {
                return false;
            }

            var valid = true;

            for (var i = 0; i < a.Children.Count; i++)
            {
                valid = this.CompareGraphs(a.Children[i], b.Children[i]);
            }

            return valid;
        }

        private SortedDictionary<string, IList<PythonProjectRelease>> CreateReleasesDictionary(IList<string> versions)
        {
            var toReturn = new SortedDictionary<string, IList<PythonProjectRelease>>(new PythonVersionComparer());

            foreach (var version in versions)
            {
<<<<<<< HEAD
                toReturn.Add(version, new List<PythonProjectRelease> {
                    this.CreatePythonProjectRelease(), });
=======
                toReturn.Add(version, new List<PythonProjectRelease>
                {
                    this.CreatePythonProjectRelease()
                });
>>>>>>> e1951401
            }

            return toReturn;
        }

        private PythonProjectRelease CreatePythonProjectRelease()
        {
            return new PythonProjectRelease { PackageType = "bdist_wheel", PythonVersion = "3.5.2", Size = 1000, Url = new Uri($"https://{Guid.NewGuid()}") };
        }
    }
}<|MERGE_RESOLUTION|>--- conflicted
+++ resolved
@@ -227,15 +227,10 @@
 
             foreach (var version in versions)
             {
-<<<<<<< HEAD
-                toReturn.Add(version, new List<PythonProjectRelease> {
-                    this.CreatePythonProjectRelease(), });
-=======
-                toReturn.Add(version, new List<PythonProjectRelease>
+                toReturn.Add(version, new List<PythonProjectRelease> 
                 {
-                    this.CreatePythonProjectRelease()
+                    this.CreatePythonProjectRelease(), 
                 });
->>>>>>> e1951401
             }
 
             return toReturn;
