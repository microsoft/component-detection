--- conflicted
+++ resolved
@@ -8,25 +8,17 @@
 
 public class PipComponent : TypedComponent
 {
-<<<<<<< HEAD
-=======
     public PipComponent()
     {
         /* Reserved for deserialization */
     }
 
->>>>>>> 9a2e5cd8
     public PipComponent(string name, string version, string author = null, string license = null)
     {
         this.Name = this.ValidateRequiredInput(name, nameof(this.Name), nameof(ComponentType.Pip));
         this.Version = this.ValidateRequiredInput(version, nameof(this.Version), nameof(ComponentType.Pip));
         this.Author = author;
         this.License = license;
-    }
-
-    private PipComponent()
-    {
-        /* Reserved for deserialization */
     }
 
     [JsonPropertyName("name")]
