namespace Microsoft.ComponentDetection.Detectors.Maven;
using System;
using System.IO;
using System.Threading.Tasks;
using Microsoft.ComponentDetection.Contracts;
using Microsoft.ComponentDetection.Contracts.Internal;

public class MavenCommandService : IMavenCommandService
{
    internal const string PrimaryCommand = "mvn";

    internal const string MvnVersionArgument = "--version";

    internal static readonly string[] AdditionalValidCommands = new[] { "mvn.cmd" };

    private readonly ICommandLineInvocationService commandLineInvocationService;
    private readonly IMavenStyleDependencyGraphParserService parserService;
    private readonly ILogger logger;

    public MavenCommandService(
        ICommandLineInvocationService commandLineInvocationService,
        IMavenStyleDependencyGraphParserService parserService,
        ILogger logger)
    {
        this.commandLineInvocationService = commandLineInvocationService;
        this.parserService = parserService;
        this.logger = logger;
    }

    public string BcdeMvnDependencyFileName => "bcde.mvndeps";

    public async Task<bool> MavenCLIExistsAsync()
    {
        return await this.commandLineInvocationService.CanCommandBeLocatedAsync(PrimaryCommand, AdditionalValidCommands, MvnVersionArgument);
    }

    public async Task GenerateDependenciesFileAsync(ProcessRequest processRequest)
    {
        var pomFile = processRequest.ComponentStream;
        var cliParameters = new[] { "dependency:tree", "-B", $"-DoutputFile={this.BcdeMvnDependencyFileName}", "-DoutputType=text", $"-f{pomFile.Location}" };
        var result = await this.commandLineInvocationService.ExecuteCommandAsync(PrimaryCommand, AdditionalValidCommands, cliParameters);
        if (result.ExitCode != 0)
        {
<<<<<<< HEAD
            this.Logger.LogVerbose($"Mvn execution failed for pom file: {pomFile.Location}");
            this.Logger.LogError(string.IsNullOrEmpty(result.StdErr) ? result.StdOut : result.StdErr);
            processRequest.SingleFileComponentRecorder.RegisterPackageParseFailure(pomFile.Location);
=======
            this.logger.LogVerbose($"Mvn execution failed for pom file: {pomFile.Location}");
            this.logger.LogError(string.IsNullOrEmpty(result.StdErr) ? result.StdOut : result.StdErr);
>>>>>>> f6912c02
        }
    }

    public void ParseDependenciesFile(ProcessRequest processRequest)
    {
        using var sr = new StreamReader(processRequest.ComponentStream.Stream);

        var lines = sr.ReadToEnd().Split(new[] { Environment.NewLine }, StringSplitOptions.RemoveEmptyEntries);
        this.parserService.Parse(lines, processRequest.SingleFileComponentRecorder);
    }
}<|MERGE_RESOLUTION|>--- conflicted
+++ resolved
@@ -41,14 +41,9 @@
         var result = await this.commandLineInvocationService.ExecuteCommandAsync(PrimaryCommand, AdditionalValidCommands, cliParameters);
         if (result.ExitCode != 0)
         {
-<<<<<<< HEAD
-            this.Logger.LogVerbose($"Mvn execution failed for pom file: {pomFile.Location}");
-            this.Logger.LogError(string.IsNullOrEmpty(result.StdErr) ? result.StdOut : result.StdErr);
-            processRequest.SingleFileComponentRecorder.RegisterPackageParseFailure(pomFile.Location);
-=======
             this.logger.LogVerbose($"Mvn execution failed for pom file: {pomFile.Location}");
             this.logger.LogError(string.IsNullOrEmpty(result.StdErr) ? result.StdOut : result.StdErr);
->>>>>>> f6912c02
+            processRequest.SingleFileComponentRecorder.RegisterPackageParseFailure(pomFile.Location);
         }
     }
 
