#nullable disable
namespace Microsoft.ComponentDetection.Contracts.TypedComponent;

using System.Collections.Generic;
using System.Text.Json.Serialization;
using PackageUrl;

public class PodComponent : TypedComponent
{
<<<<<<< HEAD
=======
    public PodComponent()
    {
        /* Reserved for deserialization */
    }

>>>>>>> 9a2e5cd8
    public PodComponent(string name, string version, string specRepo = "")
    {
        this.Name = this.ValidateRequiredInput(name, nameof(this.Name), nameof(ComponentType.Pod));
        this.Version = this.ValidateRequiredInput(version, nameof(this.Version), nameof(ComponentType.Pod));
        this.SpecRepo = specRepo;
    }

    private PodComponent()
    {
        /* Reserved for deserialization */
    }

    [JsonPropertyName("name")]
    public string Name { get; set; }

    [JsonPropertyName("version")]
    public string Version { get; set; }

    [JsonPropertyName("specRepo")]
    public string SpecRepo { get; set; }

    public override ComponentType Type => ComponentType.Pod;

    public override PackageURL PackageUrl
    {
        get
        {
            var qualifiers = new SortedDictionary<string, string>();
            if (!string.IsNullOrWhiteSpace(this.SpecRepo))
            {
                qualifiers.Add("repository_url", this.SpecRepo);
            }

            return new PackageURL("cocoapods", null, this.Name, this.Version, qualifiers, null);
        }
    }

    protected override string ComputeId() => $"{this.Name} {this.Version} - {this.Type}";
}<|MERGE_RESOLUTION|>--- conflicted
+++ resolved
@@ -7,24 +7,16 @@
 
 public class PodComponent : TypedComponent
 {
-<<<<<<< HEAD
-=======
     public PodComponent()
     {
         /* Reserved for deserialization */
     }
 
->>>>>>> 9a2e5cd8
     public PodComponent(string name, string version, string specRepo = "")
     {
         this.Name = this.ValidateRequiredInput(name, nameof(this.Name), nameof(ComponentType.Pod));
         this.Version = this.ValidateRequiredInput(version, nameof(this.Version), nameof(ComponentType.Pod));
         this.SpecRepo = specRepo;
-    }
-
-    private PodComponent()
-    {
-        /* Reserved for deserialization */
     }
 
     [JsonPropertyName("name")]
