# Detectors

- CocoaPods

| Detector             | Status |
| -------------------- | ------ |
| PodComponentDetector | Stable |

- DockerFile

| Detector           | Status     |
| ------------------ | ---------- |
| DockerFileDetector | DefaultOff |

- [Go](go.md)

| Detector            | Status |
| ------------------- | ------ |
| GoComponentDetector | Stable |

- [Gradle](gradle.md)

| Detector                | Status |
| ----------------------- | ------ |
| GradleComponentDetector | Stable |

- Ivy

| Detector    | Status       |
| ----------- | ------------ |
| IvyDetector | Experimental |

- [Linux](linux.md)

| Detector               | Status |
| ---------------------- | ------ |
| LinuxContainerDetector | Stable |

- [Maven](maven.md)
<<<<<<< HEAD
- NPM
- [NuGet](nuget.md)
=======

| Detector                  | Status |
| ------------------------- | ------ |
| MavenCliComponentDetector | Stable |

- [NPM](npm.md)

| Detector             | Status       |
| -------------------- | ------------ |
| NpmComponentDetector | Stable       |
| NpmLockFileDetector  | Stable       |
| NpmLockFile3Detector | Experimental |

- NuGet

| Detector                                         | Status |
| ------------------------------------------------ | ------ |
| NugetComponentDetector                           | Stable |
| NugetPackagesConfigDetector                      | Stable |
| NuGetProjectModelProjectCentricComponentDetector | Stable |

>>>>>>> d95e2358
- [Pip](pip.md)

| Detector             | Status |
| -------------------- | ------ |
| PipComponentDetector | Stable |

- Pnpm

| Detector              | Status |
| --------------------- | ------ |
| PnpmComponentDetector | Stable |

- [Poetry](poetry.md)

| Detector                | Status       |
| ----------------------- | ------------ |
| PoetryComponentDetector | Experimental |

- Ruby

| Detector              | Status |
| --------------------- | ------ |
| RubyComponentDetector | Stable |

- Rust

| Detector          | Status |
| ----------------- | ------ |
| RustCrateDetector | Stable |

- Spdx

| Detector                | Status     |
| ----------------------- | ---------- |
| Spdx22ComponentDetector | DefaultOff |

- Vcpkg

| Detector               | Status       |
| ---------------------- | ------------ |
| VcpkgComponentDetector | Experimental |

- Yarn

| Detector         | Status |
| ---------------- | ------ |
| YarnLockDetector | Stable |<|MERGE_RESOLUTION|>--- conflicted
+++ resolved
@@ -37,10 +37,8 @@
 | LinuxContainerDetector | Stable |
 
 - [Maven](maven.md)
-<<<<<<< HEAD
 - NPM
 - [NuGet](nuget.md)
-=======
 
 | Detector                  | Status |
 | ------------------------- | ------ |
@@ -62,7 +60,6 @@
 | NugetPackagesConfigDetector                      | Stable |
 | NuGetProjectModelProjectCentricComponentDetector | Stable |
 
->>>>>>> d95e2358
 - [Pip](pip.md)
 
 | Detector             | Status |
