--- conflicted
+++ resolved
@@ -120,7 +120,7 @@
             }
             catch (Exception ex)
             {
-                this.Logger.LogBuildWarning($"Could not read {componentStream.Location} file.");
+                this.Logger.LogInfo($"Could not read {componentStream.Location} file.");
                 this.Logger.LogFailedReadingFile(componentStream.Location, ex);
                 return Task.CompletedTask;
             }
@@ -252,63 +252,6 @@
             }
         }
 
-<<<<<<< HEAD
-=======
-        protected Task ProcessAllPackageJTokensAsync(IComponentStream componentStream, JTokenProcessingDelegate jtokenProcessor)
-        {
-            try
-            {
-                if (!componentStream.Stream.CanRead)
-                {
-                    componentStream.Stream.ReadByte();
-                }
-            }
-            catch (Exception ex)
-            {
-                this.Logger.LogInfo($"Could not read {componentStream.Location} file.");
-                this.Logger.LogFailedReadingFile(componentStream.Location, ex);
-                return Task.CompletedTask;
-            }
-
-            using var file = new StreamReader(componentStream.Stream);
-            using var reader = new JsonTextReader(file);
-
-            var o = JToken.ReadFrom(reader);
-            jtokenProcessor(o);
-            return Task.CompletedTask;
-        }
-
-        protected void ProcessIndividualPackageJTokens(ISingleFileComponentRecorder singleFileComponentRecorder, JToken packageLockJToken, IEnumerable<IComponentStream> packageJsonComponentStream, bool skipValidation = false)
-        {
-            var dependencies = packageLockJToken["dependencies"];
-            var topLevelDependencies = new Queue<(JProperty, TypedComponent)>();
-
-            var dependencyLookup = dependencies.Children<JProperty>().ToDictionary(dependency => dependency.Name);
-
-            foreach (var stream in packageJsonComponentStream)
-            {
-                using var file = new StreamReader(stream.Stream);
-                using var reader = new JsonTextReader(file);
-
-                var packageJsonToken = JToken.ReadFrom(reader);
-                var enqueued = this.TryEnqueueFirstLevelDependencies(topLevelDependencies, packageJsonToken["dependencies"], dependencyLookup, skipValidation: skipValidation);
-                enqueued = enqueued && this.TryEnqueueFirstLevelDependencies(topLevelDependencies, packageJsonToken["devDependencies"], dependencyLookup, skipValidation: skipValidation);
-                if (!enqueued)
-                {
-                    // This represents a mismatch between lock file and package.json, break out and do not register anything for these files
-                    throw new InvalidOperationException(string.Format("InvalidPackageJson -- There was a mismatch between the components in the package.json and the lock file at '{0}'", singleFileComponentRecorder.ManifestFileLocation));
-                }
-            }
-
-            if (!packageJsonComponentStream.Any())
-            {
-                throw new InvalidOperationException(string.Format("InvalidPackageJson -- There must be a package.json file at '{0}' for components to be registered", singleFileComponentRecorder.ManifestFileLocation));
-            }
-
-            this.TraverseRequirementAndDependencyTree(topLevelDependencies, dependencyLookup, singleFileComponentRecorder);
-        }
-
->>>>>>> 21bf695d
         private void TraverseRequirementAndDependencyTree(IEnumerable<(JProperty, TypedComponent)> topLevelDependencies, IDictionary<string, JProperty> dependencyLookup, ISingleFileComponentRecorder singleFileComponentRecorder)
         {
             // iterate through everything for a top level dependency with a single explicitReferencedDependency value
