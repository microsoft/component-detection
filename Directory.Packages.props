--- conflicted
+++ resolved
@@ -38,12 +38,8 @@
         <PackageVersion Include="System.Memory" Version="4.5.5"/>
         <PackageVersion Include="System.Reactive" Version="5.0.0"/>
         <PackageVersion Include="System.Runtime.Loader" Version="4.3.0"/>
-<<<<<<< HEAD
-        <PackageVersion Include="System.Threading.Tasks.Dataflow" Version="4.11.1"/>
+        <PackageVersion Include="System.Threading.Tasks.Dataflow" Version="4.9.0"/>
         <PackageVersion Include="Tomlyn" Version="0.15.0"/>
-=======
-        <PackageVersion Include="System.Threading.Tasks.Dataflow" Version="4.9.0"/>
->>>>>>> 87892e90
         <PackageVersion Include="yamldotnet" Version="11.2.1"/>
         <PackageVersion Include="Faker.net" Version="2.0.154"/>
         <PackageVersion Include="Valleysoft.DockerfileModel" Version="1.0.0"/>
