<Project>

    <ItemDefinitionGroup>
        <PackageReference>
            <!-- Do not share compile-time dependencies transitively.  This requires that all projects reference all packages -->
            <PrivateAssets>Compile</PrivateAssets>
        </PackageReference>
    </ItemDefinitionGroup>

    <ItemGroup>
        <PackageVersion Include="CommandLineParser" Version="2.9.1"/>
        <PackageVersion Include="coverlet.msbuild" Version="3.1.2"/>
        <PackageVersion Include="Docker.DotNet" Version="3.125.12"/>
        <PackageVersion Include="FluentAssertions" Version="6.7.0"/>
        <PackageVersion Include="Microsoft.AspNet.WebApi.Client" Version="5.2.9"/>
        <PackageVersion Include="Microsoft.Extensions.Caching.Memory" Version="3.1.29" />
        <PackageVersion Include="Microsoft.NET.Test.Sdk" Version="17.3.2"/>
        <PackageVersion Include="Microsoft.SourceLink.GitHub" Version="1.1.1"/>
<<<<<<< HEAD
        <PackageVersion Include="Microsoft.VisualStudio.Threading.Analyzers" Version="17.2.32"/>
        <PackageVersion Include="DotNet.Glob" Version="2.1.4"/>
        <PackageVersion Include="MinVer" Version="4.1.0"/>
        <PackageVersion Include="Moq" Version="4.18.1"/>
=======
        <PackageVersion Include="Microsoft.VisualStudio.Threading.Analyzers" Version="17.3.44"/>
        <PackageVersion Include="DotNet.Glob" Version="2.1.1"/>
        <PackageVersion Include="MinVer" Version="4.2.0"/>
        <PackageVersion Include="Moq" Version="4.18.2"/>
        <PackageVersion Include="morelinq" Version="3.3.2"/>
>>>>>>> bef8d614
        <PackageVersion Include="MSTest.TestAdapter" Version="2.2.10"/>
        <PackageVersion Include="MSTest.TestFramework" Version="2.2.10"/>
        <PackageVersion Include="Newtonsoft.Json" Version="13.0.1"/>
        <PackageVersion Include="NuGet.ProjectModel" Version="5.11.2"/>
        <PackageVersion Include="NuGet.Versioning" Version="5.11.2"/>
        <PackageVersion Include="packageurl-dotnet" Version="1.0.0"/>
        <PackageVersion Include="Polly" Version="7.2.3"/>
        <PackageVersion Include="Semver" Version="2.2.0"/>
        <PackageVersion Include="StyleCop.Analyzers" Version="1.2.0-beta.435"/>
        <PackageVersion Include="System.Composition.AttributedModel" Version="1.4.1"/>
        <PackageVersion Include="System.Composition.Convention" Version="1.4.1"/>
        <PackageVersion Include="System.Composition.Hosting" Version="1.4.1"/>
        <PackageVersion Include="System.Composition.Runtime" Version="1.4.1"/>
        <PackageVersion Include="System.Composition.TypedParts" Version="1.4.1"/>
        <PackageVersion Include="System.Memory" Version="4.5.5"/>
        <PackageVersion Include="System.Reactive" Version="5.0.0"/>
        <PackageVersion Include="System.Runtime.Loader" Version="4.3.0"/>
        <PackageVersion Include="System.Threading.Tasks.Dataflow" Version="4.11.1"/>
        <PackageVersion Include="Tomlyn" Version="0.15.0"/>
        <PackageVersion Include="yamldotnet" Version="11.2.1"/>
        <PackageVersion Include="Faker.net" Version="2.0.154"/>
        <PackageVersion Include="Valleysoft.DockerfileModel" Version="1.0.0"/>
    </ItemGroup>
</Project><|MERGE_RESOLUTION|>--- conflicted
+++ resolved
@@ -16,18 +16,11 @@
         <PackageVersion Include="Microsoft.Extensions.Caching.Memory" Version="3.1.29" />
         <PackageVersion Include="Microsoft.NET.Test.Sdk" Version="17.3.2"/>
         <PackageVersion Include="Microsoft.SourceLink.GitHub" Version="1.1.1"/>
-<<<<<<< HEAD
-        <PackageVersion Include="Microsoft.VisualStudio.Threading.Analyzers" Version="17.2.32"/>
-        <PackageVersion Include="DotNet.Glob" Version="2.1.4"/>
-        <PackageVersion Include="MinVer" Version="4.1.0"/>
-        <PackageVersion Include="Moq" Version="4.18.1"/>
-=======
         <PackageVersion Include="Microsoft.VisualStudio.Threading.Analyzers" Version="17.3.44"/>
         <PackageVersion Include="DotNet.Glob" Version="2.1.1"/>
         <PackageVersion Include="MinVer" Version="4.2.0"/>
         <PackageVersion Include="Moq" Version="4.18.2"/>
         <PackageVersion Include="morelinq" Version="3.3.2"/>
->>>>>>> bef8d614
         <PackageVersion Include="MSTest.TestAdapter" Version="2.2.10"/>
         <PackageVersion Include="MSTest.TestFramework" Version="2.2.10"/>
         <PackageVersion Include="Newtonsoft.Json" Version="13.0.1"/>
