--- conflicted
+++ resolved
@@ -8,14 +8,11 @@
 {
     private const string UnknownValue = "unknown";
 
-<<<<<<< HEAD
-=======
     public DotNetComponent()
     {
         /* Reserved for deserialization */
     }
 
->>>>>>> 9a2e5cd8
     public DotNetComponent(string sdkVersion, string targetFramework = null, string projectType = null)
     {
         if (string.IsNullOrWhiteSpace(sdkVersion) && string.IsNullOrWhiteSpace(targetFramework))
@@ -26,11 +23,6 @@
         this.SdkVersion = string.IsNullOrWhiteSpace(sdkVersion) ? UnknownValue : sdkVersion;
         this.TargetFramework = string.IsNullOrWhiteSpace(targetFramework) ? UnknownValue : targetFramework;
         this.ProjectType = string.IsNullOrWhiteSpace(projectType) ? UnknownValue : projectType;
-    }
-
-    private DotNetComponent()
-    {
-        /* Reserved for deserialization */
     }
 
     /// <summary>
