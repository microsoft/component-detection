<Project>

    <ItemDefinitionGroup>
        <PackageReference>
            <!-- Do not share compile-time dependencies transitively.  This requires that all projects reference all packages -->
            <PrivateAssets>Compile</PrivateAssets>
        </PackageReference>
    </ItemDefinitionGroup>

    <ItemGroup>
        <PackageVersion Include="CommandLineParser" Version="2.9.1"/>
        <PackageVersion Include="coverlet.msbuild" Version="2.9.0"/>
        <PackageVersion Include="Docker.DotNet" Version="3.125.5"/>
        <PackageVersion Include="FluentAssertions" Version="6.7.0"/>
        <PackageVersion Include="Microsoft.AspNet.WebApi.Client" Version="5.2.9"/>
        <PackageVersion Include="Microsoft.CodeAnalysis.FxCopAnalyzers" Version="3.3.0"/>
        <PackageVersion Include="Microsoft.Extensions.Caching.Memory" Version="3.1.26" />
        <PackageVersion Include="Microsoft.NET.Test.Sdk" Version="16.11.0"/>
        <PackageVersion Include="Microsoft.SourceLink.GitHub" Version="1.1.1"/>
        <PackageVersion Include="DotNet.Glob" Version="2.1.4"/>
        <PackageVersion Include="MinVer" Version="2.5.0"/>
<<<<<<< HEAD
        <PackageVersion Include="Moq" Version="4.16.1"/>
<<<<<<< net6 -- Incoming Change
        <PackageVersion Include="MSTest.TestAdapter" Version="2.2.3"/>
        <PackageVersion Include="MSTest.TestFramework" Version="2.2.3"/>
=======
=======
        <PackageVersion Include="Moq" Version="4.18.1"/>
>>>>>>> fc97f543
        <PackageVersion Include="morelinq" Version="3.3.2"/>
        <PackageVersion Include="MSTest.TestAdapter" Version="2.2.10"/>
        <PackageVersion Include="MSTest.TestFramework" Version="2.2.10"/>
>>>>>>> main -- Current Change
        <PackageVersion Include="Nett" Version="0.15.0"/>
        <PackageVersion Include="Newtonsoft.Json" Version="13.0.1"/>
        <PackageVersion Include="NuGet.ProjectModel" Version="5.11.2"/>
        <PackageVersion Include="NuGet.Versioning" Version="5.11.2"/>
        <PackageVersion Include="packageurl-dotnet" Version="1.0.0"/>
        <PackageVersion Include="Polly" Version="7.2.3"/>
        <PackageVersion Include="Semver" Version="2.0.6"/>
        <PackageVersion Include="StyleCop.Analyzers" Version="1.1.118"/>
        <PackageVersion Include="System.Composition.AttributedModel" Version="1.4.1"/>
        <PackageVersion Include="System.Composition.Convention" Version="1.4.1"/>
        <PackageVersion Include="System.Composition.Hosting" Version="1.4.1"/>
        <PackageVersion Include="System.Composition.Runtime" Version="1.4.1"/>
        <PackageVersion Include="System.Composition.TypedParts" Version="1.4.1"/>
        <PackageVersion Include="System.Memory" Version="4.5.5"/>
        <PackageVersion Include="System.Reactive" Version="5.0.0"/>
        <PackageVersion Include="System.Runtime.Loader" Version="4.3.0"/>
        <PackageVersion Include="System.Threading.Tasks.Dataflow" Version="4.11.1"/>
        <PackageVersion Include="yamldotnet" Version="11.2.1"/>
        <PackageVersion Include="Faker.net" Version="2.0.154"/>
        <PackageVersion Include="Valleysoft.DockerfileModel" Version="1.0.0"/>
    </ItemGroup>
</Project><|MERGE_RESOLUTION|>--- conflicted
+++ resolved
@@ -19,19 +19,9 @@
         <PackageVersion Include="Microsoft.SourceLink.GitHub" Version="1.1.1"/>
         <PackageVersion Include="DotNet.Glob" Version="2.1.4"/>
         <PackageVersion Include="MinVer" Version="2.5.0"/>
-<<<<<<< HEAD
-        <PackageVersion Include="Moq" Version="4.16.1"/>
-<<<<<<< net6 -- Incoming Change
-        <PackageVersion Include="MSTest.TestAdapter" Version="2.2.3"/>
-        <PackageVersion Include="MSTest.TestFramework" Version="2.2.3"/>
-=======
-=======
         <PackageVersion Include="Moq" Version="4.18.1"/>
->>>>>>> fc97f543
-        <PackageVersion Include="morelinq" Version="3.3.2"/>
         <PackageVersion Include="MSTest.TestAdapter" Version="2.2.10"/>
         <PackageVersion Include="MSTest.TestFramework" Version="2.2.10"/>
->>>>>>> main -- Current Change
         <PackageVersion Include="Nett" Version="0.15.0"/>
         <PackageVersion Include="Newtonsoft.Json" Version="13.0.1"/>
         <PackageVersion Include="NuGet.ProjectModel" Version="5.11.2"/>
