namespace Microsoft.ComponentDetection.Detectors.Tests;

using System;
using System.Collections.Generic;
using System.IO;
using System.Linq;
using System.Threading;
using System.Threading.Tasks;
using FluentAssertions;
using Microsoft.ComponentDetection.Common;
using Microsoft.ComponentDetection.Contracts;
using Microsoft.ComponentDetection.Detectors.Pip;
using Microsoft.ComponentDetection.Detectors.Tests.Mocks;
using Microsoft.Extensions.Logging;
using Microsoft.VisualStudio.TestTools.UnitTesting;
using Moq;

[TestClass]
[TestCategory("Governance/All")]
[TestCategory("Governance/ComponentDetection")]
public class PipCommandServiceTests
{
    private readonly Mock<ICommandLineInvocationService> commandLineInvokationService;
    private readonly Mock<IEnvironmentVariableService> envVarService;
    private readonly Mock<IFileUtilityService> fileUtilityService;
    private readonly Mock<ILogger<PathUtilityService>> pathLogger;
    private readonly Mock<ILogger<PipCommandService>> logger;
    private readonly IPathUtilityService pathUtilityService;

    public PipCommandServiceTests()
    {
        this.commandLineInvokationService = new Mock<ICommandLineInvocationService>();
        this.pathLogger = new Mock<ILogger<PathUtilityService>>();
        this.logger = new Mock<ILogger<PipCommandService>>();
        this.pathUtilityService = new PathUtilityService(this.pathLogger.Object);
        this.envVarService = new Mock<IEnvironmentVariableService>();
        this.fileUtilityService = new Mock<IFileUtilityService>();
    }

    [TestMethod]
    public async Task PipCommandService_ReturnsTrueWhenPipExistsAsync()
    {
        this.commandLineInvokationService.Setup(x => x.CanCommandBeLocatedAsync("pip", It.IsAny<IEnumerable<string>>(), "--version")).ReturnsAsync(true);

        var service = new PipCommandService(
            this.commandLineInvokationService.Object,
            this.pathUtilityService,
            this.fileUtilityService.Object,
            this.envVarService.Object,
            this.logger.Object);

        (await service.PipExistsAsync()).Should().BeTrue();
    }

    [TestMethod]
    public async Task PipCommandService_ReturnsFalseWhenPipExistsAsync()
    {
        this.commandLineInvokationService.Setup(x => x.CanCommandBeLocatedAsync("pip", It.IsAny<IEnumerable<string>>(), "--version")).ReturnsAsync(false);

        var service = new PipCommandService(
            this.commandLineInvokationService.Object,
            this.pathUtilityService,
            this.fileUtilityService.Object,
            this.envVarService.Object,
            this.logger.Object);

        (await service.PipExistsAsync()).Should().BeFalse();
    }

    [TestMethod]
    public async Task PipCommandService_ReturnsTrueWhenPythonExistsAsync()
    {
        this.commandLineInvokationService.Setup(x => x.CanCommandBeLocatedAsync("pip", It.IsAny<IEnumerable<string>>(), "--version")).ReturnsAsync(false);
        this.commandLineInvokationService.Setup(x => x.CanCommandBeLocatedAsync("python", It.IsAny<IEnumerable<string>>(), "-m", "pip", "--version")).ReturnsAsync(true);

        var service = new PipCommandService(
            this.commandLineInvokationService.Object,
            this.pathUtilityService,
            this.fileUtilityService.Object,
            this.envVarService.Object,
            this.logger.Object);

        (await service.PipExistsAsync()).Should().BeTrue();
    }

    [TestMethod]
    public async Task PipCommandService_ReturnsTrueWhenPipExistsForAPathAsync()
    {
        this.commandLineInvokationService.Setup(x => x.CanCommandBeLocatedAsync("testPath", It.IsAny<IEnumerable<string>>(), "--version")).ReturnsAsync(true);

        var service = new PipCommandService(
            this.commandLineInvokationService.Object,
            this.pathUtilityService,
            this.fileUtilityService.Object,
            this.envVarService.Object,
            this.logger.Object);

        (await service.PipExistsAsync("testPath")).Should().BeTrue();
    }

    [TestMethod]
    public async Task PipCommandService_ReturnsFalseWhenPipExistsForAPathAsync()
    {
        this.commandLineInvokationService.Setup(x => x.CanCommandBeLocatedAsync("testPath", It.IsAny<IEnumerable<string>>(), "--version")).ReturnsAsync(false);

        var service = new PipCommandService(
            this.commandLineInvokationService.Object,
            this.pathUtilityService,
            this.fileUtilityService.Object,
            this.envVarService.Object,
            this.logger.Object);

        (await service.PipExistsAsync("testPath")).Should().BeFalse();
    }

    [TestMethod]
    public async Task PipCommandService_BadVersion_ReturnsNullAsync()
    {
        this.commandLineInvokationService.Setup(x => x.CanCommandBeLocatedAsync(
            It.Is<string>(x => x == "pip" || x == "python"),
            It.IsAny<IEnumerable<string>>(),
            It.Is<string[]>(x => x.Last() == "--version")))
            .ReturnsAsync(true);
        this.commandLineInvokationService.Setup(x => x.ExecuteCommandAsync(
            It.Is<string>(x => x == "pip" || x == "python"),
            It.IsAny<IEnumerable<string>>(),
            It.IsAny<DirectoryInfo>(),
            It.IsAny<CancellationToken>(),
            It.Is<string[]>(x => x.Last() == "--version")))
            .ReturnsAsync(new CommandLineExecutionResult { ExitCode = 0, StdOut = string.Empty });

        var service = new PipCommandService(
            this.commandLineInvokationService.Object,
            this.pathUtilityService,
            this.fileUtilityService.Object,
            this.envVarService.Object,
            this.logger.Object);

        var semVer = await service.GetPipVersionAsync();
        semVer.Should().BeNull();
    }

    [TestMethod]
    public async Task PipCommandService_BadPip_ReturnsPythonAsync()
    {
        this.commandLineInvokationService.Setup(x => x.CanCommandBeLocatedAsync(
            It.Is<string>(x => x == "pip" || x == "python"),
            It.IsAny<IEnumerable<string>>(),
            It.Is<string[]>(x => x.Last() == "--version")))
<<<<<<< HEAD
            .ReturnsAsync(false);

        this.commandLineInvokationService.Setup(x => x.CanCommandBeLocatedAsync(
            "python",
            It.IsAny<IEnumerable<string>>(),
            It.Is<string[]>(x => x.Last() == "--version")))
=======
>>>>>>> 84e93087
            .ReturnsAsync(true);

        this.commandLineInvokationService.Setup(x => x.ExecuteCommandAsync(
<<<<<<< HEAD
            "python",
            It.IsAny<IEnumerable<string>>(),
            It.IsAny<DirectoryInfo>(),
            It.IsAny<CancellationToken>(),
            new string[] { "-m", "pip", "--version" }))
            .ReturnsAsync(new CommandLineExecutionResult { ExitCode = 0, StdOut = "pip 24.1.2 from C:\\Python312\\site-packages\\pip (python 3.12)" });

        var service = new PipCommandService(
            this.commandLineInvokationService.Object,
            this.pathUtilityService,
            this.fileUtilityService.Object,
            this.envVarService.Object,
            this.logger.Object);

        var semVer = await service.GetPipVersionAsync();
        semVer.Major.Should().Be(24);
        semVer.Minor.Should().Be(1);
        semVer.Build.Should().Be(2);
    }

    [TestMethod]
    public async Task PipCommandService_BadVersionString_ReturnsNullAsync()
    {
        this.commandLineInvokationService.Setup(x => x.CanCommandBeLocatedAsync(
            It.Is<string>(x => x == "pip" || x == "python"),
            It.IsAny<IEnumerable<string>>(),
            It.Is<string[]>(x => x.Last() == "--version")))
            .ReturnsAsync(true);
        this.commandLineInvokationService.Setup(x => x.ExecuteCommandAsync(
=======
>>>>>>> 84e93087
            It.Is<string>(x => x == "pip" || x == "python"),
            It.IsAny<IEnumerable<string>>(),
            It.IsAny<DirectoryInfo>(),
            It.IsAny<CancellationToken>(),
            It.Is<string[]>(x => x.Last() == "--version")))
            .ReturnsAsync(new CommandLineExecutionResult { ExitCode = 0, StdOut = "this is not a valid output" });

        var service = new PipCommandService(
            this.commandLineInvokationService.Object,
            this.pathUtilityService,
            this.fileUtilityService.Object,
            this.envVarService.Object,
            this.logger.Object);

        var semVer = await service.GetPipVersionAsync();
        semVer.Should().BeNull();
    }

    [TestMethod]
    public async Task PipCommandService_ReturnsVersionAsync()
    {
        this.commandLineInvokationService.Setup(x => x.CanCommandBeLocatedAsync(
            It.Is<string>(x => x == "pip" || x == "python"),
            It.IsAny<IEnumerable<string>>(),
            It.Is<string[]>(x => x.Last() == "--version")))
            .ReturnsAsync(true);
        this.commandLineInvokationService.Setup(x => x.ExecuteCommandAsync(
            It.Is<string>(x => x == "pip" || x == "python"),
            It.IsAny<IEnumerable<string>>(),
            It.IsAny<DirectoryInfo>(),
            It.IsAny<CancellationToken>(),
            It.Is<string[]>(x => x.Last() == "--version")))
            .ReturnsAsync(new CommandLineExecutionResult { ExitCode = 0, StdOut = "pip 20.0.2 from c:\\python\\lib\\site-packages\\pip (python 3.8)" });

        var service = new PipCommandService(
            this.commandLineInvokationService.Object,
            this.pathUtilityService,
            this.fileUtilityService.Object,
            this.envVarService.Object,
            this.logger.Object);

        var semVer = await service.GetPipVersionAsync();
        semVer.Major.Should().Be(20);
        semVer.Minor.Should().Be(0);
        semVer.Build.Should().Be(2);
    }

    [TestMethod]
    public async Task PipCommandService_ReturnsVersion_SimpleAsync()
    {
        this.commandLineInvokationService.Setup(x => x.CanCommandBeLocatedAsync(
            It.Is<string>(x => x == "pip" || x == "python"),
            It.IsAny<IEnumerable<string>>(),
            It.Is<string[]>(x => x.Last() == "--version")))
            .ReturnsAsync(true);
        this.commandLineInvokationService.Setup(x => x.ExecuteCommandAsync(
            It.Is<string>(x => x == "pip" || x == "python"),
            It.IsAny<IEnumerable<string>>(),
            It.IsAny<DirectoryInfo>(),
            It.IsAny<CancellationToken>(),
            It.Is<string[]>(x => x.Last() == "--version")))
            .ReturnsAsync(new CommandLineExecutionResult { ExitCode = 0, StdOut = "pip 24.0 from c:\\python\\lib\\site-packages\\pip (python 3.8)" });

        var service = new PipCommandService(
            this.commandLineInvokationService.Object,
            this.pathUtilityService,
            this.fileUtilityService.Object,
            this.envVarService.Object,
            this.logger.Object);

        var semVer = await service.GetPipVersionAsync();
        semVer.Major.Should().Be(24);
        semVer.Minor.Should().Be(0);
    }

    [TestMethod]
    public async Task PipCommandService_ReturnsVersionForAPathAsync()
    {
        this.commandLineInvokationService.Setup(x => x.CanCommandBeLocatedAsync(
            It.Is<string>(x => x == "pip" || x == "python"),
            It.IsAny<IEnumerable<string>>(),
            It.Is<string[]>(x => x.Last() == "--version")))
            .ReturnsAsync(true);
        this.commandLineInvokationService.Setup(x => x.ExecuteCommandAsync(
            It.Is<string>(x => x == "pip" || x == "python"),
            It.IsAny<IEnumerable<string>>(),
            It.IsAny<DirectoryInfo>(),
            It.IsAny<CancellationToken>(),
            It.Is<string[]>(x => x.Last() == "--version")))
            .ReturnsAsync(new CommandLineExecutionResult { ExitCode = 0, StdOut = "pip 20.0.2 from c:\\python\\lib\\site-packages\\pip (python 3.8)" });

        var service = new PipCommandService(
            this.commandLineInvokationService.Object,
            this.pathUtilityService,
            this.fileUtilityService.Object,
            this.envVarService.Object,
            this.logger.Object);

        var semVer = await service.GetPipVersionAsync("testPath");
        semVer.Major.Should().Be(20);
        semVer.Minor.Should().Be(0);
        semVer.Build.Should().Be(2);
    }

    [TestMethod]
    public async Task PipCommandService_GeneratesReport_RequirementsTxt_CorrectlyAsync()
    {
        var testPath = Path.Join(Directory.GetCurrentDirectory(), string.Join(Guid.NewGuid().ToString(), ".txt"));

        this.commandLineInvokationService.Setup(x => x.CanCommandBeLocatedAsync("pip", It.IsAny<IEnumerable<string>>(), "--version")).ReturnsAsync(true);

        var service = new PipCommandService(
            this.commandLineInvokationService.Object,
            this.pathUtilityService,
            this.fileUtilityService.Object,
            this.envVarService.Object,
            this.logger.Object);

        this.commandLineInvokationService.Setup(x => x.ExecuteCommandAsync(
            "pip",
            It.IsAny<IEnumerable<string>>(),
            It.Is<DirectoryInfo>(d => d.FullName.Contains(Directory.GetCurrentDirectory(), StringComparison.OrdinalIgnoreCase)),
            It.IsAny<CancellationToken>(),
            It.Is<string>(s => s.Contains("requirements.txt", StringComparison.OrdinalIgnoreCase))))
            .ReturnsAsync(new CommandLineExecutionResult { ExitCode = 0, StdErr = string.Empty, StdOut = string.Empty })
            .Verifiable();

        this.fileUtilityService.Setup(x => x.ReadAllTextAsync(It.IsAny<FileInfo>()))
            .ReturnsAsync(TestResources.pip_report_single_pkg);

        var (report, reportFile) = await service.GenerateInstallationReportAsync(testPath);

        ValidateRequirementsTxtReportFile(report, reportFile);

        this.commandLineInvokationService.Verify();
    }

    [TestMethod]
    public async Task PythonPipCommandService_GeneratesReport_RequirementsTxt_CorrectlyAsync()
    {
        var testPath = Path.Join(Directory.GetCurrentDirectory(), string.Join(Guid.NewGuid().ToString(), ".txt"));

        this.commandLineInvokationService.Setup(x => x.CanCommandBeLocatedAsync("pip", It.IsAny<IEnumerable<string>>(), "--version")).ReturnsAsync(false);
        this.commandLineInvokationService.Setup(x => x.CanCommandBeLocatedAsync("python", It.IsAny<IEnumerable<string>>(), "-m", "pip", "--version")).ReturnsAsync(true);

        var service = new PipCommandService(
            this.commandLineInvokationService.Object,
            this.pathUtilityService,
            this.fileUtilityService.Object,
            this.envVarService.Object,
            this.logger.Object);

        this.commandLineInvokationService.Setup(x => x.ExecuteCommandAsync(
            "python",
            It.IsAny<IEnumerable<string>>(),
            It.Is<DirectoryInfo>(d => d.FullName.Contains(Directory.GetCurrentDirectory(), StringComparison.OrdinalIgnoreCase)),
            It.IsAny<CancellationToken>(),
            It.Is<string[]>(s =>
                s.Any(e => e.Contains("requirements.txt", StringComparison.OrdinalIgnoreCase))
                && s.Any(e => e.Equals("-m", StringComparison.OrdinalIgnoreCase)))))
            .ReturnsAsync(new CommandLineExecutionResult { ExitCode = 0, StdErr = string.Empty, StdOut = string.Empty })
            .Verifiable();

        this.fileUtilityService.Setup(x => x.ReadAllTextAsync(It.IsAny<FileInfo>()))
            .ReturnsAsync(TestResources.pip_report_single_pkg);

        var (report, reportFile) = await service.GenerateInstallationReportAsync(testPath);

        ValidateRequirementsTxtReportFile(report, reportFile);

        this.commandLineInvokationService.Verify();
    }

    private static void ValidateRequirementsTxtReportFile(PipInstallationReport report, FileInfo reportFile)
    {
        // the file shouldn't exist since we're not writing to it in the test
        reportFile.Should().NotBeNull();
        reportFile.Exists.Should().Be(false);

        // validate report parameters
        report.Should().NotBeNull();
        report.Version.Should().Be("1");
        report.InstallItems.Should().NotBeNull();
        report.InstallItems.Should().ContainSingle();

        // validate packages
        report.InstallItems[0].Requested.Should().BeTrue();
        report.InstallItems[0].Metadata.Name.Should().Be("six");
        report.InstallItems[0].Metadata.Version.Should().Be("1.16.0");
        report.InstallItems[0].Metadata.License.Should().Be("MIT");
        report.InstallItems[0].Metadata.Author.Should().Be("Benjamin Peterson");
        report.InstallItems[0].Metadata.AuthorEmail.Should().Be("benjamin@python.org");
        report.InstallItems[0].Metadata.Maintainer.Should().BeNullOrEmpty();
        report.InstallItems[0].Metadata.MaintainerEmail.Should().BeNullOrEmpty();
    }

    [TestMethod]
    public async Task PipCommandService_GeneratesReport_SetupPy_CorrectlyAsync()
    {
        var testPath = Path.Join(Directory.GetCurrentDirectory(), string.Join(Guid.NewGuid().ToString(), ".py"));

        this.commandLineInvokationService.Setup(x => x.CanCommandBeLocatedAsync("pip", It.IsAny<IEnumerable<string>>(), "--version")).ReturnsAsync(true);

        var service = new PipCommandService(
            this.commandLineInvokationService.Object,
            this.pathUtilityService,
            this.fileUtilityService.Object,
            this.envVarService.Object,
            this.logger.Object);

        this.commandLineInvokationService.Setup(x => x.ExecuteCommandAsync(
            "pip",
            It.IsAny<IEnumerable<string>>(),
            It.Is<DirectoryInfo>(d => d.FullName.Contains(Directory.GetCurrentDirectory(), StringComparison.OrdinalIgnoreCase)),
            It.IsAny<CancellationToken>(),
            It.Is<string>(s => s.Contains("-e .", StringComparison.OrdinalIgnoreCase))))
            .ReturnsAsync(new CommandLineExecutionResult { ExitCode = 0, StdErr = string.Empty, StdOut = string.Empty })
            .Verifiable();

        this.fileUtilityService.Setup(x => x.ReadAllTextAsync(It.IsAny<FileInfo>()))
            .ReturnsAsync(TestResources.pip_report_single_pkg);

        var (report, reportFile) = await service.GenerateInstallationReportAsync(testPath);

        // the file shouldn't exist since we're not writing to it in the test
        reportFile.Should().NotBeNull();
        reportFile.Exists.Should().Be(false);

        // validate report parameters
        report.Should().NotBeNull();
        report.Version.Should().Be("1");
        report.InstallItems.Should().NotBeNull();
        report.InstallItems.Should().ContainSingle();

        // validate packages
        report.InstallItems[0].Requested.Should().BeTrue();
        report.InstallItems[0].Metadata.Name.Should().Be("six");
        report.InstallItems[0].Metadata.Version.Should().Be("1.16.0");
        report.InstallItems[0].Metadata.License.Should().Be("MIT");
        report.InstallItems[0].Metadata.Author.Should().Be("Benjamin Peterson");
        report.InstallItems[0].Metadata.AuthorEmail.Should().Be("benjamin@python.org");
        report.InstallItems[0].Metadata.Maintainer.Should().BeNullOrEmpty();
        report.InstallItems[0].Metadata.MaintainerEmail.Should().BeNullOrEmpty();

        this.commandLineInvokationService.Verify();
    }

    [TestMethod]
    public async Task PipCommandService_GeneratesReport_MultiRequirementsTxt_CorrectlyAsync()
    {
        var testPath = Path.Join(Directory.GetCurrentDirectory(), string.Join(Guid.NewGuid().ToString(), ".txt"));

        this.commandLineInvokationService.Setup(x => x.CanCommandBeLocatedAsync("pip", It.IsAny<IEnumerable<string>>(), "--version")).ReturnsAsync(true);

        var service = new PipCommandService(
            this.commandLineInvokationService.Object,
            this.pathUtilityService,
            this.fileUtilityService.Object,
            this.envVarService.Object,
            this.logger.Object);

        this.commandLineInvokationService.Setup(x => x.ExecuteCommandAsync(
            "pip",
            It.IsAny<IEnumerable<string>>(),
            It.Is<DirectoryInfo>(d => d.FullName.Contains(Directory.GetCurrentDirectory(), StringComparison.OrdinalIgnoreCase)),
            It.IsAny<CancellationToken>(),
            It.Is<string>(s => s.Contains("requirements.txt", StringComparison.OrdinalIgnoreCase))))
            .ReturnsAsync(new CommandLineExecutionResult { ExitCode = 0, StdErr = string.Empty, StdOut = string.Empty })
            .Verifiable();

        this.fileUtilityService.Setup(x => x.ReadAllTextAsync(It.IsAny<FileInfo>()))
            .ReturnsAsync(TestResources.pip_report_multi_pkg);

        var (report, reportFile) = await service.GenerateInstallationReportAsync(testPath);

        // the file shouldn't exist since we're not writing to it in the test
        reportFile.Should().NotBeNull();
        reportFile.Exists.Should().Be(false);

        // validate report parameters
        report.Should().NotBeNull();
        report.Version.Should().Be("1");
        report.InstallItems.Should().NotBeNull();
        report.InstallItems.Should().HaveCount(2);

        // validate packages
        report.InstallItems[0].Requested.Should().BeTrue();
        report.InstallItems[0].Metadata.Name.Should().Be("six");
        report.InstallItems[0].Metadata.Version.Should().Be("1.16.0");
        report.InstallItems[0].Metadata.License.Should().Be("MIT");
        report.InstallItems[0].Metadata.Author.Should().Be("Benjamin Peterson");
        report.InstallItems[0].Metadata.AuthorEmail.Should().Be("benjamin@python.org");
        report.InstallItems[0].Metadata.Maintainer.Should().BeNullOrEmpty();
        report.InstallItems[0].Metadata.MaintainerEmail.Should().BeNullOrEmpty();

        report.InstallItems[1].Requested.Should().BeTrue();
        report.InstallItems[1].Metadata.Name.Should().Be("python-dateutil");
        report.InstallItems[1].Metadata.Version.Should().Be("2.9.0.post0");
        report.InstallItems[1].Metadata.License.Should().Be("Dual License");
        report.InstallItems[1].Metadata.Author.Should().Be("Gustavo Niemeyer");
        report.InstallItems[1].Metadata.AuthorEmail.Should().Be("gustavo@niemeyer.net");
        report.InstallItems[1].Metadata.Maintainer.Should().Be("Paul Ganssle");
        report.InstallItems[1].Metadata.MaintainerEmail.Should().Be("dateutil@python.org");

        this.commandLineInvokationService.Verify();
    }

    [TestMethod]
    public async Task PipCommandService_GeneratesReport_BadFile_FailsAsync()
    {
        var testPath = Path.Join(Directory.GetCurrentDirectory(), string.Join(Guid.NewGuid().ToString(), ".randomfile"));

        this.commandLineInvokationService.Setup(x => x.CanCommandBeLocatedAsync("pip", It.IsAny<IEnumerable<string>>(), "--version")).ReturnsAsync(true);

        var service = new PipCommandService(
            this.commandLineInvokationService.Object,
            this.pathUtilityService,
            this.fileUtilityService.Object,
            this.envVarService.Object,
            this.logger.Object);

        var (report, reportFile) = await service.GenerateInstallationReportAsync(testPath);

        // the file shouldn't exist since we're not writing to it in the test
        reportFile.Should().BeNull();

        // validate report parameters
        report.Should().NotBeNull();
        report.Version.Should().BeNull();
        report.InstallItems.Should().BeNull();
    }

    [TestMethod]
    public async Task PipCommandService_GeneratesReport_EmptyPath_FailsAsync()
    {
        this.commandLineInvokationService.Setup(x => x.CanCommandBeLocatedAsync("pip", It.IsAny<IEnumerable<string>>(), "--version")).ReturnsAsync(true);

        var service = new PipCommandService(
            this.commandLineInvokationService.Object,
            this.pathUtilityService,
            this.fileUtilityService.Object,
            this.envVarService.Object,
            this.logger.Object);

        var (report, reportFile) = await service.GenerateInstallationReportAsync(string.Empty);

        // the file shouldn't exist since we're not writing to it in the test
        reportFile.Should().BeNull();

        // validate report parameters
        report.Should().NotBeNull();
        report.Version.Should().BeNull();
        report.InstallItems.Should().BeNull();
    }

    [TestMethod]
    public async Task PipCommandService_GeneratesReport_RequirementsTxt_NonZeroExitAsync()
    {
        var testPath = Path.Join(Directory.GetCurrentDirectory(), string.Join(Guid.NewGuid().ToString(), ".txt"));

        this.commandLineInvokationService.Setup(x => x.CanCommandBeLocatedAsync("pip", It.IsAny<IEnumerable<string>>(), "--version")).ReturnsAsync(true);

        var service = new PipCommandService(
            this.commandLineInvokationService.Object,
            this.pathUtilityService,
            this.fileUtilityService.Object,
            this.envVarService.Object,
            this.logger.Object);

        this.commandLineInvokationService.Setup(x => x.ExecuteCommandAsync(
            "pip",
            It.IsAny<IEnumerable<string>>(),
            It.Is<DirectoryInfo>(d => d.FullName.Contains(Directory.GetCurrentDirectory(), StringComparison.OrdinalIgnoreCase)),
            It.IsAny<CancellationToken>(),
            It.Is<string>(s => s.Contains("requirements.txt", StringComparison.OrdinalIgnoreCase))))
            .ReturnsAsync(new CommandLineExecutionResult { ExitCode = 1, StdErr = "TestFail", StdOut = string.Empty })
            .Verifiable();

        var action = async () => await service.GenerateInstallationReportAsync(testPath, cancellationToken: CancellationToken.None);
        await action.Should().ThrowAsync<InvalidOperationException>();

        this.commandLineInvokationService.Verify();
    }

    [TestMethod]
    public async Task PipCommandService_CancelledAsync()
    {
        var testPath = Path.Join(Directory.GetCurrentDirectory(), string.Join(Guid.NewGuid().ToString(), ".txt"));

        this.commandLineInvokationService.Setup(x => x.CanCommandBeLocatedAsync("pip", It.IsAny<IEnumerable<string>>(), "--version")).ReturnsAsync(true);

        var service = new PipCommandService(
            this.commandLineInvokationService.Object,
            this.pathUtilityService,
            this.fileUtilityService.Object,
            this.envVarService.Object,
            this.logger.Object);

        this.commandLineInvokationService.Setup(x => x.ExecuteCommandAsync(
            "pip",
            It.IsAny<IEnumerable<string>>(),
            It.Is<DirectoryInfo>(d => d.FullName.Contains(Directory.GetCurrentDirectory(), StringComparison.OrdinalIgnoreCase)),
            It.IsAny<CancellationToken>(),
            It.Is<string>(s => s.Contains("requirements.txt", StringComparison.OrdinalIgnoreCase))))
            .ReturnsAsync(new CommandLineExecutionResult { ExitCode = -1, StdErr = string.Empty, StdOut = string.Empty })
            .Verifiable();

        this.fileUtilityService.Setup(x => x.ReadAllTextAsync(It.IsAny<FileInfo>()))
            .ReturnsAsync(TestResources.pip_report_single_pkg);

        var cts = new CancellationTokenSource();
        cts.Cancel();
        var action = async () => await service.GenerateInstallationReportAsync(testPath, cancellationToken: cts.Token);
        await action.Should().ThrowAsync<InvalidOperationException>().WithMessage("PipReport: Cancelled*");
    }
}<|MERGE_RESOLUTION|>--- conflicted
+++ resolved
@@ -147,19 +147,15 @@
             It.Is<string>(x => x == "pip" || x == "python"),
             It.IsAny<IEnumerable<string>>(),
             It.Is<string[]>(x => x.Last() == "--version")))
-<<<<<<< HEAD
             .ReturnsAsync(false);
 
         this.commandLineInvokationService.Setup(x => x.CanCommandBeLocatedAsync(
             "python",
             It.IsAny<IEnumerable<string>>(),
             It.Is<string[]>(x => x.Last() == "--version")))
-=======
->>>>>>> 84e93087
             .ReturnsAsync(true);
 
         this.commandLineInvokationService.Setup(x => x.ExecuteCommandAsync(
-<<<<<<< HEAD
             "python",
             It.IsAny<IEnumerable<string>>(),
             It.IsAny<DirectoryInfo>(),
@@ -189,8 +185,6 @@
             It.Is<string[]>(x => x.Last() == "--version")))
             .ReturnsAsync(true);
         this.commandLineInvokationService.Setup(x => x.ExecuteCommandAsync(
-=======
->>>>>>> 84e93087
             It.Is<string>(x => x == "pip" || x == "python"),
             It.IsAny<IEnumerable<string>>(),
             It.IsAny<DirectoryInfo>(),
