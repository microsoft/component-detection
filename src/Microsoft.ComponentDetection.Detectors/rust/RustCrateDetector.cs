--- conflicted
+++ resolved
@@ -242,12 +242,8 @@
             record.PackageInfo = $"{parentPackage.Name}, {parentPackage.Version}, {parentPackage.Source}";
             record.Dependencies = dependency;
 
-<<<<<<< HEAD
             this.Logger.LogError(e, "Failed to process Cargo.lock file '{CargoLockLocation}'", cargoLockFile.Location);
-=======
-            this.Logger.LogFailedReadingFile(cargoLockFile.Location, e);
             singleFileComponentRecorder.RegisterPackageParseFailure(record.PackageInfo);
->>>>>>> f3175ccd
         }
     }
 }