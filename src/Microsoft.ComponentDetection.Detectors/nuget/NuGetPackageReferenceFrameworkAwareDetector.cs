namespace Microsoft.ComponentDetection.Detectors.NuGet;

using System;
using System.Collections.Generic;
using System.IO;
using System.Linq;
using System.Threading;
using System.Threading.Tasks;
using global::NuGet.Frameworks;
using global::NuGet.Packaging.Core;
using global::NuGet.ProjectModel;
using global::NuGet.Versioning;
using Microsoft.ComponentDetection.Contracts;
using Microsoft.ComponentDetection.Contracts.Internal;
using Microsoft.ComponentDetection.Contracts.TypedComponent;
using Microsoft.Extensions.Logging;

public class NuGetPackageReferenceFrameworkAwareDetector : FileComponentDetector, IExperimentalDetector
{
    public const string OmittedFrameworkComponentsTelemetryKey = "OmittedFrameworkComponents";

    public const string ProjectDependencyType = "project";

    private readonly IFileUtilityService fileUtilityService;

    public NuGetPackageReferenceFrameworkAwareDetector(
        IComponentStreamEnumerableFactory componentStreamEnumerableFactory,
        IObservableDirectoryWalkerFactory walkerFactory,
        IFileUtilityService fileUtilityService,
        ILogger<NuGetPackageReferenceFrameworkAwareDetector> logger)
    {
        this.ComponentStreamEnumerableFactory = componentStreamEnumerableFactory;
        this.Scanner = walkerFactory;
        this.fileUtilityService = fileUtilityService;
        this.Logger = logger;
    }

    public override string Id { get; } = "NuGetPackageReferenceFrameworkAware";

    public override IEnumerable<string> Categories => [Enum.GetName(typeof(DetectorClass), DetectorClass.NuGet)];

    public override IList<string> SearchPatterns { get; } = ["project.assets.json"];

    public override IEnumerable<ComponentType> SupportedComponentTypes { get; } = [ComponentType.NuGet];

    public override int Version { get; } = 1;

    private static void RegisterComponentWithFramework(
        ISingleFileComponentRecorder singleFileComponentRecorder,
        DetectedComponent detectedComponent,
        bool isExplicitReferencedDependency = false,
        string parentComponentId = null,
        bool? isDevelopmentDependency = null,
        NuGetFramework targetFramework = null)
    {
        singleFileComponentRecorder.RegisterUsage(detectedComponent, isExplicitReferencedDependency, parentComponentId, isDevelopmentDependency);

        // Add framework information to the actual component
        if (targetFramework is not null)
        {
            // get the actual component in case it already exists
            detectedComponent = singleFileComponentRecorder.GetComponent(detectedComponent.Component.Id);
            ((NuGetComponent)detectedComponent.Component).TargetFrameworks.Add(targetFramework.GetShortFolderName());
        }
    }

    protected override Task OnFileFoundAsync(ProcessRequest processRequest, IDictionary<string, string> detectorArgs, CancellationToken cancellationToken = default)
    {
        try
        {
            var lockFile = new LockFileFormat().Read(processRequest.ComponentStream.Stream, processRequest.ComponentStream.Location);

            this.RecordLockfileVersion(lockFile.Version);

            if (lockFile.PackageSpec == null)
            {
                throw new FormatException("Lockfile did not contain a PackageSpec");
            }

            var explicitReferencedDependencies = this.GetTopLevelLibraries(lockFile)
                .Select(x => this.GetLibraryComponentWithDependencyLookup(lockFile.Libraries, x.Name, x.Version, x.VersionRange))
                .ToList();
            var explicitlyReferencedComponentIds =
                explicitReferencedDependencies
                    .Select(x => new NuGetComponent(x.Name, x.Version.ToNormalizedString()).Id)
                    .ToHashSet();

            // Since we report projects as the location, we ignore the passed in single file recorder.
            var singleFileComponentRecorder = this.ComponentRecorder.CreateSingleFileComponentRecorder(lockFile.PackageSpec.RestoreMetadata.ProjectPath);
            foreach (var target in lockFile.Targets)
            {
                var frameworkPackages = FrameworkPackages.GetFrameworkPackages(target.TargetFramework);

                // This call to GetTargetLibrary is not guarded, because if this can't be resolved then something is fundamentally broken (e.g. an explicit dependency reference not being in the list of libraries)
                // issue: we treat top level dependencies for all targets as top level for each target, but some may not be top level for other targets, or may not even be present for other targets.
                foreach (var library in explicitReferencedDependencies.Select(x => target.GetTargetLibrary(x.Name)).Where(x => x != null))
                {
                    this.NavigateAndRegister(target, explicitlyReferencedComponentIds, singleFileComponentRecorder, library, null, frameworkPackages);
                }
            }

            // Register PackageDownload
            this.RegisterPackageDownloads(singleFileComponentRecorder, lockFile);
        }
        catch (Exception e)
        {
            // If something went wrong, just ignore the package
            this.Logger.LogError(e, "Failed to process NuGet lockfile {NuGetLockFile}", processRequest.ComponentStream.Location);
        }

        return Task.CompletedTask;
    }

    private void NavigateAndRegister(
        LockFileTarget target,
        HashSet<string> explicitlyReferencedComponentIds,
        ISingleFileComponentRecorder singleFileComponentRecorder,
        LockFileTargetLibrary library,
        string parentComponentId,
        FrameworkPackages frameworkPackages,
        HashSet<string> visited = null)
    {
        if (library.Type == ProjectDependencyType)
        {
            return;
        }

        var isFrameworkComponent = frameworkPackages?.IsAFrameworkComponent(library.Name, library.Version) ?? false;
        var isDevelopmentDependency = isFrameworkComponent || IsADevelopmentDependency(library);

        visited ??= [];

        var libraryComponent = new DetectedComponent(new NuGetComponent(library.Name, library.Version.ToNormalizedString()));
<<<<<<< HEAD
        var isExplicitReferencedDependency = explicitlyReferencedComponentIds.Contains(libraryComponent.Component.Id);
        RegisterComponentWithFramework(singleFileComponentRecorder, libraryComponent, isExplicitReferencedDependency, parentComponentId, isDevelopmentDependency, targetFramework: target.TargetFramework);
=======

        // Possibly adding target framework to single file recorder
        singleFileComponentRecorder.RegisterUsage(
            libraryComponent,
            explicitlyReferencedComponentIds.Contains(libraryComponent.Component.Id),
            parentComponentId,
            isDevelopmentDependency: isFrameworkComponent || isDevelopmentDependency,
            targetFramework: target.TargetFramework?.GetShortFolderName());
>>>>>>> a55475de

        foreach (var dependency in library.Dependencies)
        {
            if (visited.Contains(dependency.Id))
            {
                continue;
            }

            var targetLibrary = target.GetTargetLibrary(dependency.Id);

            // There are project.assets.json files that don't have a dependency library in the libraries set.
            if (targetLibrary != null)
            {
                visited.Add(dependency.Id);
                this.NavigateAndRegister(target, explicitlyReferencedComponentIds, singleFileComponentRecorder, targetLibrary, libraryComponent.Component.Id, frameworkPackages, visited);
            }
        }

        // a placeholder item is an empty file that doesn't exist with name _._ meant to indicate an empty folder in a nuget package, but also used by NuGet when a package's assets are excluded.
        bool IsAPlaceholderItem(LockFileItem item) => Path.GetFileName(item.Path).Equals(PackagingCoreConstants.EmptyFolder, StringComparison.OrdinalIgnoreCase);

        // A library is development dependency if all of the runtime assemblies and runtime targets are placeholders or empty (All returns true for empty).
        bool IsADevelopmentDependency(LockFileTargetLibrary library) => library.RuntimeAssemblies.Concat(library.RuntimeTargets).All(IsAPlaceholderItem);
    }

    private void RegisterPackageDownloads(ISingleFileComponentRecorder singleFileComponentRecorder, LockFile lockFile)
    {
        foreach (var framework in lockFile.PackageSpec.TargetFrameworks)
        {
            foreach (var packageDownload in framework.DownloadDependencies)
            {
                var libraryComponent = new DetectedComponent(new NuGetComponent(packageDownload.Name, packageDownload.VersionRange.MinVersion.ToNormalizedString()));

                // PackageDownload is always a development dependency since it's usage does not make it part of the application
                RegisterComponentWithFramework(singleFileComponentRecorder, libraryComponent, isExplicitReferencedDependency: true, isDevelopmentDependency: true, targetFramework: framework.FrameworkName);
            }
        }
    }

    private List<(string Name, Version Version, VersionRange VersionRange, bool IsPackageDownload)> GetTopLevelLibraries(LockFile lockFile)
    {
        // First, populate libraries from the TargetFrameworks section -- This is the base level authoritative list of nuget packages a project has dependencies on.
        var toBeFilled = new List<(string Name, Version Version, VersionRange VersionRange, bool IsPackageDownload)>();

        foreach (var framework in lockFile.PackageSpec.TargetFrameworks)
        {
            foreach (var dependency in framework.Dependencies)
            {
                toBeFilled.Add((dependency.Name, Version: null, dependency.LibraryRange.VersionRange, false));
            }
        }

        // Next, we need to resolve project references -- This is a little funky, because project references are only stored via path in
        //  project.assets.json, so we first build a list of all paths and then compare what is top level to them to resolve their
        //  associated library.
        var projectDirectory = Path.GetDirectoryName(lockFile.PackageSpec.RestoreMetadata.ProjectPath);
        var librariesWithAbsolutePath =
            lockFile.Libraries.Where(x => x.Type == ProjectDependencyType)
                .Select(x => (library: x, absoluteProjectPath: Path.GetFullPath(Path.Combine(projectDirectory, x.Path))))
                .ToDictionary(x => x.absoluteProjectPath, x => x.library);

        foreach (var restoreMetadataTargetFramework in lockFile.PackageSpec.RestoreMetadata.TargetFrameworks)
        {
            foreach (var projectReference in restoreMetadataTargetFramework.ProjectReferences)
            {
                if (librariesWithAbsolutePath.TryGetValue(Path.GetFullPath(projectReference.ProjectPath), out var library))
                {
                    toBeFilled.Add((library.Name, library.Version.Version, null, false));
                }
            }
        }

        return toBeFilled;
    }

    // Looks up a library in project.assets.json given a version (preferred) or version range (have to in some cases due to how project.assets.json stores things)
    private LockFileLibrary GetLibraryComponentWithDependencyLookup(IList<LockFileLibrary> libraries, string dependencyId, Version version, VersionRange versionRange)
    {
        if ((version == null && versionRange == null) || (version != null && versionRange != null))
        {
            throw new ArgumentException($"Either {nameof(version)} or {nameof(versionRange)} must be specified, but not both.");
        }

        var matchingLibraryNames = libraries.Where(x => string.Equals(x.Name, dependencyId, StringComparison.OrdinalIgnoreCase)).ToList();

        if (matchingLibraryNames.Count == 0)
        {
            throw new InvalidOperationException("Project.assets.json is malformed, no library could be found matching: " + dependencyId);
        }

        LockFileLibrary matchingLibrary;
        if (version != null)
        {
            // .Version.Version ensures we get to a nuget normalized 4 part version
            matchingLibrary = matchingLibraryNames.FirstOrDefault(x => x.Version.Version.Equals(version));
        }
        else
        {
            matchingLibrary = matchingLibraryNames.FirstOrDefault(x => versionRange.Satisfies(x.Version));
        }

        if (matchingLibrary == null)
        {
            matchingLibrary = matchingLibraryNames.First();
            var versionString = versionRange != null ? versionRange.ToNormalizedString() : version.ToString();
            this.Logger.LogWarning(
                "Couldn't satisfy lookup for {Version}. Falling back to first found component for {MatchingLibraryName}, resolving to version {MatchingLibraryVersion}.",
                versionString,
                matchingLibrary.Name,
                matchingLibrary.Version);
        }

        return matchingLibrary;
    }
}<|MERGE_RESOLUTION|>--- conflicted
+++ resolved
@@ -6,7 +6,6 @@
 using System.Linq;
 using System.Threading;
 using System.Threading.Tasks;
-using global::NuGet.Frameworks;
 using global::NuGet.Packaging.Core;
 using global::NuGet.ProjectModel;
 using global::NuGet.Versioning;
@@ -44,25 +43,6 @@
     public override IEnumerable<ComponentType> SupportedComponentTypes { get; } = [ComponentType.NuGet];
 
     public override int Version { get; } = 1;
-
-    private static void RegisterComponentWithFramework(
-        ISingleFileComponentRecorder singleFileComponentRecorder,
-        DetectedComponent detectedComponent,
-        bool isExplicitReferencedDependency = false,
-        string parentComponentId = null,
-        bool? isDevelopmentDependency = null,
-        NuGetFramework targetFramework = null)
-    {
-        singleFileComponentRecorder.RegisterUsage(detectedComponent, isExplicitReferencedDependency, parentComponentId, isDevelopmentDependency);
-
-        // Add framework information to the actual component
-        if (targetFramework is not null)
-        {
-            // get the actual component in case it already exists
-            detectedComponent = singleFileComponentRecorder.GetComponent(detectedComponent.Component.Id);
-            ((NuGetComponent)detectedComponent.Component).TargetFrameworks.Add(targetFramework.GetShortFolderName());
-        }
-    }
 
     protected override Task OnFileFoundAsync(ProcessRequest processRequest, IDictionary<string, string> detectorArgs, CancellationToken cancellationToken = default)
     {
@@ -126,15 +106,11 @@
         }
 
         var isFrameworkComponent = frameworkPackages?.IsAFrameworkComponent(library.Name, library.Version) ?? false;
-        var isDevelopmentDependency = isFrameworkComponent || IsADevelopmentDependency(library);
+        var isDevelopmentDependency = IsADevelopmentDependency(library);
 
         visited ??= [];
 
         var libraryComponent = new DetectedComponent(new NuGetComponent(library.Name, library.Version.ToNormalizedString()));
-<<<<<<< HEAD
-        var isExplicitReferencedDependency = explicitlyReferencedComponentIds.Contains(libraryComponent.Component.Id);
-        RegisterComponentWithFramework(singleFileComponentRecorder, libraryComponent, isExplicitReferencedDependency, parentComponentId, isDevelopmentDependency, targetFramework: target.TargetFramework);
-=======
 
         // Possibly adding target framework to single file recorder
         singleFileComponentRecorder.RegisterUsage(
@@ -143,7 +119,6 @@
             parentComponentId,
             isDevelopmentDependency: isFrameworkComponent || isDevelopmentDependency,
             targetFramework: target.TargetFramework?.GetShortFolderName());
->>>>>>> a55475de
 
         foreach (var dependency in library.Dependencies)
         {
@@ -178,7 +153,12 @@
                 var libraryComponent = new DetectedComponent(new NuGetComponent(packageDownload.Name, packageDownload.VersionRange.MinVersion.ToNormalizedString()));
 
                 // PackageDownload is always a development dependency since it's usage does not make it part of the application
-                RegisterComponentWithFramework(singleFileComponentRecorder, libraryComponent, isExplicitReferencedDependency: true, isDevelopmentDependency: true, targetFramework: framework.FrameworkName);
+                singleFileComponentRecorder.RegisterUsage(
+                    libraryComponent,
+                    isExplicitReferencedDependency: true,
+                    parentComponentId: null,
+                    isDevelopmentDependency: true,
+                    targetFramework: framework.FrameworkName?.GetShortFolderName());
             }
         }
     }
