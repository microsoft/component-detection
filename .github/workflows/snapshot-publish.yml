--- conflicted
+++ resolved
@@ -16,13 +16,8 @@
     steps:
       - uses: actions/checkout@v3
 
-<<<<<<< HEAD
       - name: Setup .NET 6
-        uses: actions/setup-dotnet@v1.9.0
-=======
-      - name: Setup .NET Core
         uses: actions/setup-dotnet@v2
->>>>>>> 164770f4
         with:
           dotnet-version: 6.0.x
 
